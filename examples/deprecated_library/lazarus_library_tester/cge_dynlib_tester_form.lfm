--- conflicted
+++ resolved
@@ -1,42 +1,22 @@
 object Form1: TForm1
-<<<<<<< HEAD
-  Left = 285
-  Height = 410
-  Top = 133
-  Width = 703
-  Caption = 'Form1'
-  ClientHeight = 410
-  ClientWidth = 703
+  Left = 463
+  Height = 415
+  Top = 222
+  Width = 847
+  Caption = 'Test Castle Game Engine shared library from LCL application'
+  ClientHeight = 415
+  ClientWidth = 847
   OnCreate = FormCreate
   OnDestroy = FormDestroy
   OnResize = FormResize
   LCLVersion = '2.2.4.0'
   object OpenGLControl1: TOpenGLControl
-    Left = 17
-    Height = 360
-    Top = 38
-    Width = 671
-=======
-  Left = 665
-  Height = 497
-  Top = 222
-  Width = 773
-  Caption = 'Test Castle Game Engine shared library from LCL application'
-  ClientHeight = 497
-  ClientWidth = 773
-  DesignTimePPI = 115
-  OnCreate = FormCreate
-  OnDestroy = FormDestroy
-  OnResize = FormResize
-  LCLVersion = '2.2.2.0'
-  object OpenGLControl1: TOpenGLControl
-    Left = 10
-    Height = 428
-    Top = 59
-    Width = 753
+    Left = 8
+    Height = 358
+    Top = 49
+    Width = 831
     Align = alClient
-    BorderSpacing.Around = 10
->>>>>>> 7fedafaa
+    BorderSpacing.Around = 8
     OnKeyDown = OpenGLControl1KeyDown
     OnKeyUp = OpenGLControl1KeyUp
     OnMouseDown = OpenGLControl1MouseDown
@@ -45,117 +25,96 @@
     OnMouseWheel = OpenGLControl1MouseWheel
     OnPaint = OpenGLControl1Paint
   end
-<<<<<<< HEAD
-  object BtnScreenshot: TButton
-    Left = 480
-    Height = 20
+  object Panel1: TPanel
+    Left = 8
+    Height = 33
     Top = 8
-    Width = 91
-    AutoSize = True
-    Caption = 'Screenshot'
-    Color = clNone
-    OnClick = BtnScreenshotClick
-=======
-  object Panel1: TPanel
-    Left = 10
-    Height = 39
-    Top = 10
-    Width = 753
+    Width = 831
     Align = alTop
-    BorderSpacing.Around = 10
+    BorderSpacing.Around = 8
     BevelOuter = bvNone
     ChildSizing.LeftRightSpacing = 10
     ChildSizing.HorizontalSpacing = 10
     ChildSizing.Layout = cclLeftToRightThenTopToBottom
     ChildSizing.ControlsPerLine = 100
-    ClientHeight = 39
-    ClientWidth = 753
->>>>>>> 7fedafaa
+    ClientHeight = 33
+    ClientWidth = 831
     TabOrder = 1
+    object BtnOpen: TButton
+      Left = 10
+      Height = 32
+      Top = 0
+      Width = 88
+      Caption = 'Open file...'
+      OnClick = BtnOpenClick
+      TabOrder = 6
+    end
+    object BtnNavWalk: TToggleBox
+      Left = 108
+      Height = 32
+      Top = 0
+      Width = 64
+      Caption = 'Walk'
+      OnClick = BtnWalkClick
+      TabOrder = 1
+    end
+    object BtnNavFly: TToggleBox
+      Tag = 1
+      Left = 182
+      Height = 32
+      Top = 0
+      Width = 52
+      Caption = 'Fly'
+      OnClick = BtnWalkClick
+      TabOrder = 2
+    end
+    object BtnNavExamine: TToggleBox
+      Tag = 2
+      Left = 244
+      Height = 32
+      Top = 0
+      Width = 85
+      Caption = 'Examine'
+      OnClick = BtnWalkClick
+      TabOrder = 3
+    end
+    object BtnNavTurntable: TToggleBox
+      Tag = 3
+      Left = 339
+      Height = 32
+      Top = 0
+      Width = 92
+      Caption = 'Turntable'
+      OnClick = BtnWalkClick
+      TabOrder = 4
+    end
+    object CbViewpoints: TComboBox
+      Left = 441
+      Height = 20
+      Top = 0
+      Width = 100
+      ItemHeight = 26
+      OnChange = CbViewpointsChange
+      Style = csDropDownList
+      TabOrder = 5
+      Text = '0'
+    end
     object BtnScreenshot: TButton
-      Left = 10
-      Height = 37
+      Left = 551
+      Height = 32
       Top = 0
-      Width = 105
+      Width = 91
       AutoSize = True
       Caption = 'Screenshot'
       Color = clNone
       OnClick = BtnScreenshotClick
       TabOrder = 0
     end
-    object LabelNavigationType: TLabel
-      Left = 125
-      Height = 37
-      Top = 0
-      Width = 167
-      Caption = 'LabelNavigationType'
-      Layout = tlCenter
-      ParentColor = False
-    end
-  end
-  object BtnNavWalk: TToggleBox
-    Left = 8
-    Height = 25
-    Top = 5
-    Width = 48
-    Caption = 'Walk'
-    OnClick = BtnWalkClick
-    TabOrder = 2
-  end
-  object BtnNavFly: TToggleBox
-    Tag = 1
-    Left = 56
-    Height = 25
-    Top = 5
-    Width = 48
-    Caption = 'Fly'
-    OnClick = BtnWalkClick
-    TabOrder = 3
-  end
-  object BtnNavExamine: TToggleBox
-    Tag = 2
-    Left = 104
-    Height = 25
-    Top = 5
-    Width = 72
-    Caption = 'Examine'
-    OnClick = BtnWalkClick
-    TabOrder = 4
-  end
-  object BtnNavTurntable: TToggleBox
-    Tag = 3
-    Left = 176
-    Height = 25
-    Top = 5
-    Width = 72
-    Caption = 'Turntable'
-    OnClick = BtnWalkClick
-    TabOrder = 5
-  end
-  object BtnOpen: TButton
-    Left = 597
-    Height = 20
-    Top = 8
-    Width = 91
-    Caption = 'Open file...'
-    OnClick = BtnOpenClick
-    TabOrder = 6
-  end
-  object CbViewpoints: TComboBox
-    Left = 272
-    Height = 20
-    Top = 8
-    Width = 180
-    ItemHeight = 26
-    OnChange = CbViewpointsChange
-    Style = csDropDownList
-    TabOrder = 7
-    Text = '0'
   end
   object OpenDialog1: TOpenDialog
     Filter = '3D scenes|*.wrl;*.wrl.gz;*.wrz;*.x3d;*.x3dz;*.x3d.gz;*.x3dv;*.x3dvz;*.x3dv.gz;*.kanim;*.castle-anim-frames;*.dae;*.iv;*.3ds;*.md3;*.obj;*.geo;*.json;*.stl;*.gltf;*.glb'
     Options = [ofFileMustExist, ofEnableSizing, ofViewDetail]
-    Left = 624
-    Top = 32
+    Left = 521
+    Top = 27
   end
 end