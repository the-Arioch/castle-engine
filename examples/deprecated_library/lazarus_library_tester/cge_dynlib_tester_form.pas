{
  Copyright 2008-2018 Jan Adamec, Michalis Kamburelis.

  This file is part of "Castle Game Engine".

  "Castle Game Engine" is free software; see the file COPYING.txt,
  included in this distribution, for details about the copyright.

  "Castle Game Engine" is distributed in the hope that it will be useful,
  but WITHOUT ANY WARRANTY; without even the implied warranty of
  MERCHANTABILITY or FITNESS FOR A PARTICULAR PURPOSE.

  ----------------------------------------------------------------------------

  This is a test project for our library in src/deprecated_library/.
  It uses library API (through the castlelib_dynloader unit),
  and uses a compiled dynamic library with the engine.

  THIS IS *NOT* HOW YOU SHOULD USUALLY USE THE ENGINE from FPC/Lazarus.
  If you use FPC/Lazarus to make your game, then usually you want to simply
  use the engine units (and Lazarus packages). For example, unit CastleControl
  gives you a nice Lazarus component readily integrated with the engine,
  CastleWindow gives you a window (without LCL dependency) integrated with
  engine. Countless other engine units give you useful things
  (like CastleScene, CastleViewport, CastleVectors... see the engine manual).

  Using the engine units directly gives you a complete object-oriented API
  in ObjectPascal to do everything :) The C library API (exposed in
  castlelib_dynloader) offers only a small subset of engine functionality.
  The library is useful to access the engine from other programming languages.

  HOW TO RUN THIS: prior to running this project,
  compile and copy the shared library
  (in src/deprecated_library/) to a place where it can be loaded:

  - Windows: copy castleengine.dll to this project folder
    (where the executable file is generated), or anywhere on $PATH.

  - Unix: copy libcastleengine.so (or libcastleengine.dylib on macOS)
    to any directory listed on $LD_LIBRARY_PATH.
    For example you can set LD_LIBRARY_PATH to contain empty directory,
    and then you can just copy to the current directory (from which you
    run the program).
    Or you can explicitly list the directory with libcastleengine.so,
    by doing this (in your shell, or even in your ~/.bashrc or similar file):

    export LD_LIBRARY_PATH="$LD_LIBRARY_PATH":"$CASTLE_ENGINE_PATH"/src/deprecated_library/
}
unit cge_dynlib_tester_form;

{$mode objfpc}{$H+}

interface

uses
  Classes, SysUtils, FileUtil, OpenGLContext, Forms, Controls, Graphics,
  Dialogs, StdCtrls, ExtCtrls, Types;

type

  { TForm1 }

  TForm1 = class(TForm)
    BtnNavWalk: TToggleBox;
    BtnNavFly: TToggleBox;
    BtnNavExamine: TToggleBox;
    BtnNavTurntable: TToggleBox;
    BtnScreenshot: TButton;
<<<<<<< HEAD
    BtnOpen: TButton;
    CbViewpoints: TComboBox;
    OpenDialog1: TOpenDialog;
    OpenGLControl1: TOpenGLControl;
    procedure BtnOpenClick(Sender: TObject);
=======
    LabelNavigationType: TLabel;
    OpenGLControl1: TOpenGLControl;
    Panel1: TPanel;
>>>>>>> 7fedafaa
    procedure BtnScreenshotClick(Sender: TObject);
    procedure BtnWalkClick(Sender: TObject);
    procedure CbViewpointsChange(Sender: TObject);
    procedure FormCreate(Sender: TObject);
    procedure FormDestroy(Sender: TObject);
    procedure FormResize(Sender: TObject);
    procedure OpenGLControl1KeyDown(Sender: TObject; var Key: Word;
      Shift: TShiftState);
    procedure OpenGLControl1KeyUp(Sender: TObject; var Key: Word;
      Shift: TShiftState);
    procedure OpenGLControl1MouseDown(Sender: TObject; Button: Controls.TMouseButton;
      Shift: TShiftState; X, Y: Integer);
    procedure OpenGLControl1MouseMove(Sender: TObject; Shift: TShiftState; X,
      Y: Integer);
    procedure OpenGLControl1MouseUp(Sender: TObject; Button: Controls.TMouseButton;
      Shift: TShiftState; X, Y: Integer);
    procedure OpenGLControl1MouseWheel(Sender: TObject; Shift: TShiftState;
      WheelDelta: Integer; MousePos: TPoint; var Handled: Boolean);
    procedure OpenGLControl1Paint(Sender: TObject);
    procedure IdleFunc(Sender: TObject; var Done: Boolean);
  private
    { private declarations }
    procedure UpdateUIAfterOpen;
    procedure UpdateNavigationButtons;
    procedure FillViewpoints;
  public
    { public declarations }
  end;

var
  Form1: TForm1;

implementation

uses
  LCLType, castlelib_dynloader, ctypes;

var
  bIgnoreNotifications: boolean;

{$R *.lfm}

function OpenGlLibraryCallback(eCode, iParam1, iParam2: cInt32; szParam: pcchar):cInt32; cdecl;
begin
  case eCode of
    ecgelibNeedsDisplay: Form1.OpenGLControl1.Invalidate;
    ecgelibSetMouseCursor:
      case iParam1 of
        ecgecursorNone: Form1.OpenGLControl1.Cursor := crNone;
        ecgecursorWait: Form1.OpenGLControl1.Cursor := crHourGlass;
        ecgecursorHand: Form1.OpenGLControl1.Cursor := crHandPoint;
        ecgecursorText: Form1.OpenGLControl1.Cursor := crIBeam;
        else Form1.OpenGLControl1.Cursor := crDefault;
      end;
    ecgelibNavigationTypeChanged:
      case iParam1 of
        ecgenavWalk     : Form1.LabelNavigationType.Caption := 'Navigation: Walk';
        ecgenavFly      : Form1.LabelNavigationType.Caption := 'Navigation: Fly';
        ecgenavExamine  : Form1.LabelNavigationType.Caption := 'Navigation: Examine';
        ecgenavTurntable: Form1.LabelNavigationType.Caption := 'Navigation: Turntable';
        ecgenavNone     : Form1.LabelNavigationType.Caption := 'Navigation: None';
        else Form1.LabelNavigationType.Caption := 'Navigation: UNKNOWN';
      end;
    ecgelibNavigationTypeChanged: Form1.UpdateNavigationButtons;
  end;
  Result := 0;
end;

{ TForm1 }

procedure TForm1.FormCreate(Sender: TObject);
var
  sFile: String;
begin
  bIgnoreNotifications := false;

  OpenGLControl1.MakeCurrent();
  Application.OnIdle := @IdleFunc;
  CGE_Initialize(PCChar(PChar(GetAppConfigDir(false))));
  CGE_Open(ecgeofLog, OpenGLControl1.Width, OpenGLControl1.Height, 96);
  CGE_SetLibraryCallbackProc(@OpenGlLibraryCallback);
  CGE_SetUserInterface(true);
  sFile := 'data/bridge_level/bridge_final.x3dv';
  CGE_LoadSceneFromFile(@sFile[1]);
  UpdateUIAfterOpen;
end;

procedure TForm1.FormDestroy(Sender: TObject);
begin
  CGE_Close();
  CGE_Finalize();
end;

procedure TForm1.FormResize(Sender: TObject);
begin
  OpenGLControl1.Width := Width-OpenGLControl1.Left*2;
  OpenGLControl1.Height := Height-OpenGLControl1.Top*2;
  CGE_Resize(OpenGLControl1.Width, OpenGLControl1.Height);
end;

{ Convert Key (Lazarus key code) to Castle Game Engine library kcge_Xxx constant.
  Returns kcge_None if not possible. }
function KeyLCLToCastleLibrary(const Key: Word; const Shift: TShiftState): CInt32;
begin
  { Note: We have almost the same conversion (LCL -> CGE TKey) already implemented
    in KeyLCLToCastle in CastleLCLUtils.
    But this example application deliberately does not use any CGE units,
    it only uses CGE as a shared library through the API in castlelib_dynloader.
    So we duplicate here logic of KeyLCLToCastle. }

  Result := kcge_None;
  case Key of
    VK_BACK:       Result := kcge_BackSpace;
    VK_TAB:        Result := kcge_Tab;
    VK_RETURN:     Result := kcge_Enter;
    VK_SHIFT:      Result := kcge_Shift;
    VK_CONTROL:    Result := kcge_Ctrl;
    VK_MENU:       Result := kcge_Alt;
    VK_ESCAPE:     Result := kcge_Escape;
    VK_SPACE:      Result := kcge_Space;
    VK_PRIOR:      Result := kcge_PageUp;
    VK_NEXT:       Result := kcge_PageDown;
    VK_END:        Result := kcge_End;
    VK_HOME:       Result := kcge_Home;
    VK_LEFT:       Result := kcge_Left;
    VK_UP:         Result := kcge_Up;
    VK_RIGHT:      Result := kcge_Right;
    VK_DOWN:       Result := kcge_Down;
    VK_INSERT:     Result := kcge_Insert;
    VK_DELETE:     Result := kcge_Delete;
    VK_ADD:        Result := kcge_Numpad_Plus;
    VK_SUBTRACT:   Result := kcge_Numpad_Minus;
    VK_SNAPSHOT:   Result := kcge_PrintScreen;
    VK_NUMLOCK:    Result := kcge_NumLock;
    VK_SCROLL:     Result := kcge_ScrollLock;
    VK_CAPITAL:    Result := kcge_CapsLock;
    VK_PAUSE:      Result := kcge_Pause;
    VK_OEM_COMMA:  Result := kcge_Comma;
    VK_OEM_PERIOD: Result := kcge_Period;
    VK_NUMPAD0:    Result := kcge_Numpad_0;
    VK_NUMPAD1:    Result := kcge_Numpad_1;
    VK_NUMPAD2:    Result := kcge_Numpad_2;
    VK_NUMPAD3:    Result := kcge_Numpad_3;
    VK_NUMPAD4:    Result := kcge_Numpad_4;
    VK_NUMPAD5:    Result := kcge_Numpad_5;
    VK_NUMPAD6:    Result := kcge_Numpad_6;
    VK_NUMPAD7:    Result := kcge_Numpad_7;
    VK_NUMPAD8:    Result := kcge_Numpad_8;
    VK_NUMPAD9:    Result := kcge_Numpad_9;
    VK_CLEAR:      Result := kcge_Numpad_Begin;
    VK_MULTIPLY:   Result := kcge_Numpad_Multiply;
    VK_DIVIDE:     Result := kcge_Numpad_Divide;
    VK_OEM_MINUS:  Result := kcge_Minus;
    VK_OEM_PLUS:
      if ssShift in Shift then
        Result := kcge_Plus
      else
        Result := kcge_Equal;
    Ord('0') .. Ord('9'):
      Result := Ord(kcge_0)  + Ord(Key) - Ord('0');
    Ord('A') .. Ord('Z'):
      Result := Ord(kcge_A)  + Ord(Key) - Ord('A');
    VK_F1 .. VK_F12:
      Result := Ord(kcge_F1) + Ord(Key) - VK_F1;
  end;
end;

procedure TForm1.OpenGLControl1KeyDown(Sender: TObject; var Key: Word;
  Shift: TShiftState);
var
  KeyCge: CInt32;
begin
  { Test CGE_MoveToViewpoint by switching to 1st, 2nd or 3rd viewpoint
    when you press 1,2,3 keys.
    Hold Shift to switch with smooth animation instead of instantly.

    Example test model for this: demo-models/navigation/viewpoints_various_tests.x3dv
    (switch between 1st and 3rd viewpoints there, note that 2nd viewpoint there equals 1st). }
  case Key of
    VK_1: CGE_MoveToViewpoint(0, ssShift in Shift);
    VK_2: CGE_MoveToViewpoint(1, ssShift in Shift);
    VK_3: CGE_MoveToViewpoint(2, ssShift in Shift);
  end;

  KeyCge := KeyLCLToCastleLibrary(Key, Shift);
  if KeyCge <> kcge_None then
    CGE_KeyDown(KeyCge);
end;

procedure TForm1.OpenGLControl1KeyUp(Sender: TObject; var Key: Word;
  Shift: TShiftState);
var
  KeyCge: CInt32;
begin
  KeyCge := KeyLCLToCastleLibrary(Key, Shift);
  if KeyCge <> kcge_None then
    CGE_KeyUp(KeyCge);
end;

const
  { Because of deprecated CastleKeysMouse conflict (deprecated CastleKeysMouse.mbLeft),
    we need to write "Controls.mbLeft" not just "mbLeft".
    But we cannot use inside TForm1 method, as there it is a property that calls GetControl. }
  LeftMouseButton = Controls.mbLeft;

procedure TForm1.OpenGLControl1MouseDown(Sender: TObject; Button: Controls.TMouseButton;
  Shift: TShiftState; X, Y: Integer);
begin
  CGE_MouseDown(x, OpenGLControl1.Height - 1 - y, Button=LeftMouseButton, 0);
end;

procedure TForm1.OpenGLControl1MouseMove(Sender: TObject; Shift: TShiftState;
  X, Y: Integer);
begin
  CGE_Motion(x, OpenGLControl1.Height - 1 - y, 0);
end;

procedure TForm1.OpenGLControl1MouseUp(Sender: TObject; Button: Controls.TMouseButton;
  Shift: TShiftState; X, Y: Integer);
begin
  CGE_MouseUp(x, OpenGLControl1.Height - 1 - y, Button=LeftMouseButton, 0, true);
end;

procedure TForm1.OpenGLControl1MouseWheel(Sender: TObject; Shift: TShiftState;
  WheelDelta: Integer; MousePos: TPoint; var Handled: Boolean);
begin
  CGE_MouseWheel(WheelDelta, true);
  Handled := true;
end;

procedure TForm1.IdleFunc(Sender: TObject; var Done: Boolean);
begin
  CGE_Update();
  Done:=false;
end;

procedure TForm1.OpenGLControl1Paint(Sender: TObject);
begin
  OpenGLControl1.MakeCurrent();
  CGE_Render();
  OpenGLControl1.SwapBuffers;
end;

procedure TForm1.BtnScreenshotClick(Sender: TObject);
var
  sFile: string;
  csFile: array[0..260] of char;
begin
  sFile := ExtractFilePath(Application.ExeName) + 'cge_test_screenshot.png';
  StrPCopy(csFile, sFile);
  CGE_SaveScreenshotToFile(@csFile[0]);
end;

procedure TForm1.BtnOpenClick(Sender: TObject);
var
  csFile: array[0..260] of char;
begin
  if OpenDialog1.Execute then
  begin
    StrPCopy(csFile, OpenDialog1.Filename);

    CGE_LoadSceneFromFile(@csFile[0]);

    UpdateUIAfterOpen;
  end;
end;

procedure TForm1.UpdateUIAfterOpen;
begin
  OpenGLControl1.Invalidate;
  FillViewpoints;
  ActiveControl := OpenGLControl1;   // set focus in order to receive keydowns
  UpdateNavigationButtons;
end;

procedure TForm1.BtnWalkClick(Sender: TObject);
begin
  if bIgnoreNotifications then exit;

  CGE_SetNavigationType((Sender as TToggleBox).Tag);
  UpdateNavigationButtons;
end;

procedure TForm1.UpdateNavigationButtons;
var
  iType: integer;
  bOldIgnore: boolean;
begin
  bOldIgnore := bIgnoreNotifications;
  bIgnoreNotifications := true;

  iType := CGE_GetNavigationType();
  BtnNavWalk.Checked := (iType = ecgenavWalk);
  BtnNavFly.Checked := (iType = ecgenavFly);
  BtnNavExamine.Checked := (iType = ecgenavExamine);
  BtnNavTurntable.Checked := (iType = ecgenavTurntable);

  bIgnoreNotifications := bOldIgnore;
end;

procedure TForm1.FillViewpoints;
var
  i, nCount: integer;
  csName: array[0..260] of char;
  bOldIgnore: boolean;
begin
  bOldIgnore := bIgnoreNotifications;
  bIgnoreNotifications := true;

  CbViewpoints.Items.Clear;
  nCount := CGE_GetViewpointsCount();
  for i := 0 to nCount-1 do
  begin
    CGE_GetViewpointName(i, @csName[0], 260);
    CbViewpoints.Items.Add(csName);
  end;

  bIgnoreNotifications := bOldIgnore;
end;

procedure TForm1.CbViewpointsChange(Sender: TObject);
begin
  if bIgnoreNotifications then exit;

  CGE_MoveToViewpoint(CbViewpoints.ItemIndex, true);
end;

end.<|MERGE_RESOLUTION|>--- conflicted
+++ resolved
@@ -66,17 +66,12 @@
     BtnNavExamine: TToggleBox;
     BtnNavTurntable: TToggleBox;
     BtnScreenshot: TButton;
-<<<<<<< HEAD
     BtnOpen: TButton;
     CbViewpoints: TComboBox;
     OpenDialog1: TOpenDialog;
     OpenGLControl1: TOpenGLControl;
+    Panel1: TPanel;
     procedure BtnOpenClick(Sender: TObject);
-=======
-    LabelNavigationType: TLabel;
-    OpenGLControl1: TOpenGLControl;
-    Panel1: TPanel;
->>>>>>> 7fedafaa
     procedure BtnScreenshotClick(Sender: TObject);
     procedure BtnWalkClick(Sender: TObject);
     procedure CbViewpointsChange(Sender: TObject);
@@ -130,15 +125,6 @@
         ecgecursorHand: Form1.OpenGLControl1.Cursor := crHandPoint;
         ecgecursorText: Form1.OpenGLControl1.Cursor := crIBeam;
         else Form1.OpenGLControl1.Cursor := crDefault;
-      end;
-    ecgelibNavigationTypeChanged:
-      case iParam1 of
-        ecgenavWalk     : Form1.LabelNavigationType.Caption := 'Navigation: Walk';
-        ecgenavFly      : Form1.LabelNavigationType.Caption := 'Navigation: Fly';
-        ecgenavExamine  : Form1.LabelNavigationType.Caption := 'Navigation: Examine';
-        ecgenavTurntable: Form1.LabelNavigationType.Caption := 'Navigation: Turntable';
-        ecgenavNone     : Form1.LabelNavigationType.Caption := 'Navigation: None';
-        else Form1.LabelNavigationType.Caption := 'Navigation: UNKNOWN';
       end;
     ecgelibNavigationTypeChanged: Form1.UpdateNavigationButtons;
   end;
