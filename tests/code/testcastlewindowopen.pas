--- conflicted
+++ resolved
@@ -1,6 +1,6 @@
 // -*- compile-command: "cd ../ && ./compile_console.sh && ./test_castle_game_engine --suite=TTestCastleWindowOpen" -*-
 {
-  Copyright 2014-2021 Michalis Kamburelis.
+  Copyright 2014-2022 Michalis Kamburelis.
 
   This file is part of "Castle Game Engine".
 
@@ -70,16 +70,12 @@
 var
   Window: TCastleWindow;
 begin
-<<<<<<< HEAD
   {$ifdef CASTLE_TESTER}
   if not IsConsoleMode then
     Fail('Curretnly we can test window progress only in console mode.');
   {$endif}
 
-  Window := TCastleWindowBase.Create(nil);
-=======
   Window := TCastleWindow.Create(nil);
->>>>>>> f028a91c
   try
     Window.Controls.InsertFront(TControl1.Create(Window));
     Window.Controls.InsertFront(TCastleButton.Create(Window));
@@ -122,16 +118,12 @@
 var
   Window: TCastleWindow;
 begin
-<<<<<<< HEAD
   {$ifdef CASTLE_TESTER}
   if not IsConsoleMode then
     Fail('Curretnly we can test window progress only in console mode.');
   {$endif}
 
-  Window := TCastleWindowBase.Create(nil);
-=======
   Window := TCastleWindow.Create(nil);
->>>>>>> f028a91c
   try
     Window.Controls.InsertFront(TControl2.Create(Window));
     Window.Controls.InsertFront(TCastleButton.Create(Window));
