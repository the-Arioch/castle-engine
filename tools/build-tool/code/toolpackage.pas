--- conflicted
+++ resolved
@@ -24,23 +24,6 @@
   ToolPackageFormat;
 
 type
-<<<<<<< HEAD
-  TPackageFormat = (
-    pfDefault,
-    pfDirectory,
-    pfZip,
-    pfTarGz,
-    pfDeb,
-    pfAndroidApk,
-    pfAndroidAppBundle,
-    pfIosArchiveDevelopment,
-    pfIosArchiveAdHoc,
-    pfIosArchiveAppStore
-  );
-  TPackageFormatNoDefault = pfDirectory..High(TPackageFormat);
-
-=======
->>>>>>> 40748639
   { Package a project to a directory. }
   TPackageDirectoryAbstract = class
   protected
@@ -212,34 +195,4 @@
   end;
 end;
 
-<<<<<<< HEAD
-const
-  PackageFormatNames: array [TPackageFormat] of string = (
-    'default',
-    'directory',
-    'zip',
-    'targz',
-    'deb',
-    'android-apk',
-    'android-app-bundle',
-    'ios-archive-development',
-    'ios-archive-ad-hoc',
-    'ios-archive-app-store'
-  );
-
-function PackageFormatToString(const O: TPackageFormat): string;
-begin
-  Result := PackageFormatNames[O];
-end;
-
-function StringToPackageFormat(const S: string): TPackageFormat;
-begin
-  for Result in TPackageFormat do
-    if AnsiSameText(PackageFormatNames[Result], S) then
-      Exit;
-  raise Exception.CreateFmt('Invalid package-format name "%s"', [S]);
-end;
-
-=======
->>>>>>> 40748639
 end.