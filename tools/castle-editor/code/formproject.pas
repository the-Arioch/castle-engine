--- conflicted
+++ resolved
@@ -42,17 +42,14 @@
 type
   { Main project management. }
   TProjectForm = class(TForm)
-<<<<<<< HEAD
     ActionHideAllJointTools: TAction;
     ActionShowAllJointTools: TAction;
-=======
     ActionModeSelect: TAction;
     ActionModeTranslate: TAction;
     ActionModeRotate: TAction;
     ActionModeScale: TAction;
     ActionModeInteract: TAction;
     ActionFocusDesign: TAction;
->>>>>>> 3d6de789
     ActionWarningsCopyAll: TAction;
     ActionWarningsCopySelected: TAction;
     ActionWarningsClean: TAction;
@@ -97,16 +94,13 @@
     MenuItem24: TMenuItem;
     MenuItem27: TMenuItem;
     MenuItem28: TMenuItem;
-<<<<<<< HEAD
     MenuShowJointTools28: TMenuItem;
     Separator9: TMenuItem;
-=======
     MenuItem29: TMenuItem;
     MenuItem30: TMenuItem;
     MenuItem31: TMenuItem;
     MenuItem32: TMenuItem;
     Separator8: TMenuItem;
->>>>>>> 3d6de789
     Separator7: TMenuItem;
     MenuItem25: TMenuItem;
     MenuItem26: TMenuItem;
@@ -279,17 +273,14 @@
     TabOutput: TTabSheet;
     ProcessUpdateTimer: TTimer;
     TabWarnings: TTabSheet;
-<<<<<<< HEAD
     procedure ActionHideAllJointToolsExecute(Sender: TObject);
     procedure ActionShowAllJointToolsExecute(Sender: TObject);
-=======
     procedure ActionFocusDesignExecute(Sender: TObject);
     procedure ActionModeInteractExecute(Sender: TObject);
     procedure ActionModeRotateExecute(Sender: TObject);
     procedure ActionModeScaleExecute(Sender: TObject);
     procedure ActionModeSelectExecute(Sender: TObject);
     procedure ActionModeTranslateExecute(Sender: TObject);
->>>>>>> 3d6de789
     procedure ActionViewportGridAxisExecute(Sender: TObject);
     procedure ActionComponentCutExecute(Sender: TObject);
     procedure ActionComponentSaveSelectedExecute(Sender: TObject);
@@ -814,16 +805,18 @@
     Design.CurrentViewport.InternalGridAxis := not Design.CurrentViewport.InternalGridAxis;
 end;
 
-<<<<<<< HEAD
 procedure TProjectForm.ActionShowAllJointToolsExecute(Sender: TObject);
 begin
+  Assert(Design <> nil); // menu item is disabled otherwise
   Design.ActionPhysicsShowAllJointsTools.Execute;
 end;
 
 procedure TProjectForm.ActionHideAllJointToolsExecute(Sender: TObject);
 begin
+  Assert(Design <> nil); // menu item is disabled otherwise
   Design.ActionPhysicsHideAllJointsTools.Execute;
-=======
+end;
+
 procedure TProjectForm.ActionFocusDesignExecute(Sender: TObject);
 begin
   Assert(Design <> nil); // menu item is disabled otherwise
@@ -858,7 +851,6 @@
 begin
   Assert(Design <> nil); // menu item is disabled otherwise
   Design.ChangeMode(moTranslate);
->>>>>>> 3d6de789
 end;
 
 procedure TProjectForm.ActionComponentSaveSelectedExecute(Sender: TObject);
