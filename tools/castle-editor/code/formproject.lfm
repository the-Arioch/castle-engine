--- conflicted
+++ resolved
@@ -367,14 +367,6 @@
         Caption = 'Wireframe Mode'
         object MenuItem34: TMenuItem
           Action = ActionViewportRenderNormal
-<<<<<<< HEAD
-        end
-        object MenuItem35: TMenuItem
-          Action = ActionViewportRenderWireframeOnly
-        end
-        object MenuItem36: TMenuItem
-          Action = ActionViewportRenderSolidWireframe
-=======
           RadioItem = True
         end
         object MenuItem35: TMenuItem
@@ -384,7 +376,6 @@
         object MenuItem36: TMenuItem
           Action = ActionViewportRenderSolidWireframe
           RadioItem = True
->>>>>>> b8247571
         end
         object Separator10: TMenuItem
           Caption = '-'
@@ -393,7 +384,6 @@
           Action = ActionViewportRenderNext
         end
       end
-<<<<<<< HEAD
       object Separator888888: TMenuItem
         Caption = '-'
       end
@@ -403,8 +393,6 @@
       object MenuItem2888888: TMenuItem
         Action = ActionPhysicsHideAllJointsTools
       end
-=======
->>>>>>> b8247571
       object Separator6: TMenuItem
         Caption = '-'
       end
@@ -1015,18 +1003,6 @@
       Caption = 'Copy All'
       OnExecute = ActionWarningsCopyAllExecute
     end
-    object ActionViewportRenderNormal: TAction
-      Category = 'Viewport'
-      Caption = 'Polygons (Default)'
-      GroupIndex = 410
-      OnExecute = ActionViewportRenderNormalExecute
-    end
-    object ActionViewportRenderWireframeOnly: TAction
-      Category = 'Viewport'
-      Caption = 'Wireframe'
-      GroupIndex = 410
-      OnExecute = ActionViewportRenderWireframeOnlyExecute
-    end
     object ActionFocusDesign: TAction
       Category = 'Edit'
       Caption = 'Focus Design'
@@ -1063,49 +1039,41 @@
       OnExecute = ActionModeScaleExecute
       ShortCut = 32821
     end
-<<<<<<< HEAD
+    object ActionViewportRenderNormal: TAction
+      Category = 'Viewport'
+      Caption = 'Polygons (Default)'
+      GroupIndex = 410
+      OnExecute = ActionViewportRenderNormalExecute
+    end
+    object ActionViewportRenderWireframeOnly: TAction
+      Category = 'Viewport'
+      Caption = 'Wireframe'
+      GroupIndex = 410
+      OnExecute = ActionViewportRenderWireframeOnlyExecute
+    end
     object ActionViewportRenderSolidWireframe: TAction
       Category = 'Viewport'
       Caption = 'Polygons + Wireframe'
       GroupIndex = 410
       OnExecute = ActionViewportRenderSolidWireframeExecute
     end
-    object ActionPhysicsShowAllJointsTools: TAction
-      Category = 'Viewport'
-      Caption = 'Show All Joint Tools'
-      OnExecute = ActionPhysicsShowAllJointsToolsExecute
-      OnUpdate = ActionViewportUpdate
-    end
-    object ActionPhysicsHideAllJointsTools: TAction
-      Category = 'Viewport'
-      Caption = 'Hide All Joint Tools'
-      OnExecute = ActionPhysicsHideAllJointsToolsExecute
-      OnUpdate = ActionViewportUpdate
-=======
-    object ActionViewportRenderNormal: TAction
-      Category = 'Viewport'
-      Caption = 'Polygons (Default)'
-      GroupIndex = 410
-      OnExecute = ActionViewportRenderNormalExecute
-    end
-    object ActionViewportRenderWireframeOnly: TAction
-      Category = 'Viewport'
-      Caption = 'Wireframe'
-      GroupIndex = 410
-      OnExecute = ActionViewportRenderWireframeOnlyExecute
-    end
-    object ActionViewportRenderSolidWireframe: TAction
-      Category = 'Viewport'
-      Caption = 'Polygons + Wireframe'
-      GroupIndex = 410
-      OnExecute = ActionViewportRenderSolidWireframeExecute
->>>>>>> b8247571
-    end
     object ActionViewportRenderNext: TAction
       Category = 'Viewport'
       Caption = 'Next Mode'
       OnExecute = ActionViewportRenderNextExecute
       ShortCut = 32858
+    end
+    object ActionPhysicsShowAllJointsTools: TAction
+      Category = 'Viewport'
+      Caption = 'Show All Joint Tools'
+      OnExecute = ActionPhysicsShowAllJointsToolsExecute
+      OnUpdate = ActionViewportUpdate
+    end
+    object ActionPhysicsHideAllJointsTools: TAction
+      Category = 'Viewport'
+      Caption = 'Hide All Joint Tools'
+      OnExecute = ActionPhysicsHideAllJointsToolsExecute
+      OnUpdate = ActionViewportUpdate
     end
   end
   object OpenPascalUnitDialog: TCastleOpenPascalUnitDialog
