{ Main "playing game" state, where most of the game logic takes place.

  Feel free to use this code as a starting point for your own projects.
  (This code is in public domain, unlike most other CGE code which
  is covered by the LGPL license variant, see the COPYING.txt file.) }
unit GameStatePlay;

interface

uses Classes,
  CastleUIState, CastleComponentSerialize, CastleUIControls, CastleControls,
  CastleKeysMouse, CastleViewport, CastleScene, CastleSceneCore, CastleVectors,
  CastleTransform, X3DNodes,
  GameEnemy, GameFallingObstacle, GameDeadlyObstacle, GameMovingPlatform;

type
  TLevelBounds = class (TComponent)
  public
    Left: Single;
    Right: Single;
    Top: Single;
    Down: Single;
    constructor Create(AOwner: TComponent);override;
  end;

  TBullet = class(TCastleTransform)
  strict private
    Duration: Single;
  public
    constructor Create(AOwner: TComponent; BulletSpriteScene: TCastleScene); reintroduce;
    procedure Update(const SecondsPassed: Single; var RemoveMe: TRemoveType); override;
  end;

  { Main "playing game" state, where most of the game logic takes place. }
  TStatePlay = class(TUIState)
  strict private
    { Components designed using CGE editor, loaded from state_play.castle-user-interface. }
    LabelFps: TCastleLabel;
    LabelCollectedCoins: TCastleLabel;
    MainViewport: TCastleViewport;
    ScenePlayer: TCastleScene;
    CheckboxCameraFollow: TCastleCheckbox;
    CheckboxAdvancedPlayer: TCastleCheckbox;
    ImageHitPoint4: TCastleImageControl;
    ImageHitPoint3: TCastleImageControl;
    ImageHitPoint2: TCastleImageControl;
    ImageHitPoint1: TCastleImageControl;

    { Checks this is firs Update when W key (jump) was pressed }
    WasJumpKeyPressed: Boolean;

    { Checks this is firs Update when Space key (shot) was pressed }
    WasShotKeyPressed: Boolean;

    { Player abilities }
    PlayerCanDoubleJump: Boolean;
    WasDoubleJump: Boolean;
    PlayerCanShot: Boolean;
    PlayerCollectedCoins: Integer;
    PlayerHitPoints: Integer;
    PlayerAnimationToLoop: String;

    BulletSpriteScene: TCastleScene;

    { Level bounds }
    LevelBounds: TLevelBounds;

    { Enemies behaviours }
    Enemies: TEnemyList;

    { Falling obstacles (spike) behaviours }
    FallingObstacles: TFallingObstaclesList;

    { Deadly obstacles (spikes) behaviours }
    DeadlyObstacles: TDeadlyObstaclesList;

    { List of moving platforms  behaviours }
    MovingPlatforms: TMovingPlatformList;

    procedure ConfigurePlatformPhysics(Platform: TCastleScene);
    procedure ConfigureCoinsPhysics(const Coin: TCastleScene);
    procedure ConfigurePowerUpsPhysics(const PowerUp: TCastleScene);
    procedure ConfigureGroundPhysics(const Ground: TCastleScene);
    procedure ConfigureStonePhysics(const Stone: TCastleScene);

    procedure ConfigurePlayerPhysics(const Player:TCastleScene);
    procedure ConfigurePlayerAbilities(const Player:TCastleScene);
    procedure PlayerCollisionEnter(const CollisionDetails: TPhysicsCollisionDetails);
    procedure ConfigureBulletSpriteScene;

    procedure ConfigureEnemyPhysics(const EnemyScene: TCastleScene);

    { Simplest version }
    procedure UpdatePlayerSimpleDependOnlyVelocity(const SecondsPassed: Single;
      var HandleInput: Boolean);

    { More advanced version with ray to check "Are we on ground?" }
    procedure UpdatePlayerByVelocityAndRay(const SecondsPassed: Single;
      var HandleInput: Boolean);

    { More advanced version with ray to check "Are we on ground?" and
      double jump }
    procedure UpdatePlayerByVelocityAndRayWithDblJump(const SecondsPassed: Single;
      var HandleInput: Boolean);

    procedure UpdatePlayerByVelocityAndPhysicsRayWithDblJump(const SecondsPassed: Single;
      var HandleInput: Boolean);

    procedure UpdatePlayerByVelocityAndPhysicsRayWithDblJumpShot(const SecondsPassed: Single;
      var HandleInput: Boolean);

    procedure Shot(BulletOwner: TComponent; const Origin, Direction: TVector3);

    { Coins support }
    procedure CollectCoin;
    procedure ResetCollectedCoins;

    { Life support }
    procedure ResetHitPoints;
    procedure SetHitPoints(const HitPoints: Integer);

    procedure PlayAnimationOnceAndLoop(Scene: TCastleScene;
      const AnimationNameToPlayOnce, AnimationNameToLoop: string);
    procedure OnAnimationStop(const Scene: TCastleSceneCore;
      const Animation: TTimeSensorNode);

  public
    constructor Create(AOwner: TComponent); override;
    procedure Start; override;
    procedure Stop; override;
    procedure Update(const SecondsPassed: Single; var HandleInput: Boolean); override;
    function Press(const Event: TInputPressRelease): Boolean; override;

    { Public functions }
    procedure HitPlayer;

  end;

var
  StatePlay: TStatePlay;

implementation

uses
  SysUtils, Math,
  CastleLog,
  GameStateMenu, GameStateGameOver;

{ TBullet -------------------------------------------------------------------- }

constructor TBullet.Create(AOwner: TComponent; BulletSpriteScene: TCastleScene);
var
  RBody: TRigidBody;
  Collider: TSphereCollider;
begin
  inherited Create(AOwner);

  Add(BulletSpriteScene);
  BulletSpriteScene.Visible := true;
  BulletSpriteScene.Translation := Vector3(0, 0, 0);

  RBody := TRigidBody.Create(Self);
  RBody.Setup2D;
  RBody.Dynamic := true;
  RBody.MaximalLinearVelocity := 0;


  Collider := TSphereCollider.Create(RBody);
  Collider.Radius :=  BulletSpriteScene.BoundingBox.Size.X / 2;
  { Make bullet more bouncy }
  Collider.Restitution := 0.6;
  Collider.Mass := 1;

  RigidBody := RBody;
end;

procedure TBullet.Update(const SecondsPassed: Single; var RemoveMe: TRemoveType
  );
begin
  inherited Update(SecondsPassed, RemoveMe);

  Duration := Duration + SecondsPassed;
  if Duration > 3 then
    RemoveMe := rtRemoveAndFree;
end;

{ TLevelBounds --------------------------------------------------------------- }

constructor TLevelBounds.Create(AOwner: TComponent);
begin
  inherited Create(AOwner);
  Left := -3072;
  Right := 5120;
  Top := 3072;
  //Down := -1024;
  Down := -800;
end;

{ TStatePlay ----------------------------------------------------------------- }

constructor TStatePlay.Create(AOwner: TComponent);
begin
  inherited;
  DesignUrl := 'castle-data:/gamestateplay.castle-user-interface';
end;

procedure TStatePlay.ConfigurePlatformPhysics(Platform: TCastleScene);
var
  RBody: TRigidBody;
  Collider: TBoxCollider;
  Size: TVector3;
begin
  RBody := TRigidBody.Create(Platform);
  RBody.Dynamic := false;

  { Movable platforms are animated }
  {if Platform.Tag <> 0 then
    RBody.Animated := true;}

  if Platform.Tag <> 0 then
    RBody.Dynamic := true;

  RBody.Setup2D;
  RBody.Gravity := false;
  RBody.LinearVelocityDamp := 0;
  RBody.AngularVelocityDamp := 0;
  RBody.AngularVelocity := Vector3(0, 0, 0);
  RBody.LockRotation := [0, 1, 2];
  RBody.LockTranslation := [1, 2];
  RBody.MaximalLinearVelocity := 0;
  RBody.MaximalAngularVelocity := 0;

  Collider := TBoxCollider.Create(RBody);

  Size.X := Platform.BoundingBox.SizeX;
  Size.Y := Platform.BoundingBox.SizeY;
  Size.Z := 60;

  Collider.Size := Size;
  Collider.Friction := 100;
  Collider.Restitution := 0.0;
  Collider.Mass := 1000;

  Platform.RigidBody := RBody;
end;

procedure TStatePlay.ConfigureCoinsPhysics(const Coin: TCastleScene);
var
  RBody: TRigidBody;
  Collider: TSphereCollider;
begin
  RBody := TRigidBody.Create(Coin);
  RBody.Dynamic := false;
  RBody.Setup2D;
  RBody.Gravity := false;
  RBody.LinearVelocityDamp := 0;
  RBody.AngularVelocityDamp := 0;
  RBody.AngularVelocity := Vector3(0, 0, 0);
  RBody.LockRotation := [0, 1, 2];
  RBody.MaximalLinearVelocity := 0;
  RBody.Trigger := true;

  Collider := TSphereCollider.Create(RBody);
  Collider.Radius := Coin.BoundingBox.SizeY / 8;
  Collider.Friction := 0.1;
  Collider.Restitution := 0.05;

  WriteLnLog('Coin collider: ' + FloatToStr(Collider.Radius));

  Coin.RigidBody := RBody;
end;

procedure TStatePlay.ConfigurePowerUpsPhysics(const PowerUp: TCastleScene);
var
  RBody: TRigidBody;
  Collider: TSphereCollider;
begin
  RBody := TRigidBody.Create(PowerUp);
  RBody.Dynamic := false;
  //RBody.Animated := true;
  RBody.Setup2D;
  RBody.Gravity := false;
  RBody.LinearVelocityDamp := 0;
  RBody.AngularVelocityDamp := 0;
  RBody.AngularVelocity := Vector3(0, 0, 0);
  RBody.LockRotation := [0, 1, 2];
  RBody.MaximalLinearVelocity := 0;
  RBody.Trigger := true;

  Collider := TSphereCollider.Create(RBody);
  Collider.Radius := PowerUp.BoundingBox.SizeY / 8;
  Collider.Friction := 0.1;
  Collider.Restitution := 0.05;

  PowerUp.RigidBody := RBody;
end;

procedure TStatePlay.ConfigureGroundPhysics(const Ground: TCastleScene);
var
  RBody: TRigidBody;
  Collider: TBoxCollider;
  Size: TVector3;
begin
  RBody := TRigidBody.Create(Ground);
  RBody.Dynamic := false;
  RBody.Setup2D;
  RBody.Gravity := false;
  RBody.LinearVelocityDamp := 0;
  RBody.AngularVelocityDamp := 0;
  RBody.AngularVelocity := Vector3(0, 0, 0);
  RBody.LockRotation := [0, 1, 2];

  Collider := TBoxCollider.Create(RBody);

  Size.X := Ground.BoundingBox.SizeX;
  Size.Y := Ground.BoundingBox.SizeY;
  Size.Z := 1;

  Collider.Size := Size;

  Ground.RigidBody := RBody;
end;

procedure TStatePlay.ConfigureStonePhysics(const Stone: TCastleScene);
var
  RBody: TRigidBody;
  Collider: TBoxCollider;
  Size: TVector3;
begin
  RBody := TRigidBody.Create(Stone);
  RBody.Dynamic := false;
  RBody.Setup2D;
  RBody.Gravity := false;
  RBody.LinearVelocityDamp := 0;
  RBody.AngularVelocityDamp := 0;
  RBody.AngularVelocity := Vector3(0, 0, 0);
  RBody.LockRotation := [0, 1, 2];

  Collider := TBoxCollider.Create(RBody);

  Size.X := Stone.BoundingBox.SizeX;
  Size.Y := Stone.BoundingBox.SizeY;
  Size.Z := 1;

  Collider.Size := Size;

  Stone.RigidBody := RBody;
end;

procedure TStatePlay.ConfigurePlayerPhysics(const Player: TCastleScene);
var
  RBody: TRigidBody;
  Collider: TCapsuleCollider;
  // ColliderSP: TSphereCollider;
  ColliderBox: TBoxCollider;
begin
  RBody := TRigidBody.Create(Player);
  RBody.Dynamic := true;
  RBody.Setup2D;
  RBody.Gravity := true;
  RBody.LinearVelocityDamp := 0;
  RBody.AngularVelocityDamp := 0;
  RBody.AngularVelocity := Vector3(0, 0, 0);
  RBody.LockRotation := [0, 1, 2];
  RBody.MaximalLinearVelocity := 0;
  RBody.OnCollisionEnter := @PlayerCollisionEnter;

  Collider := TCapsuleCollider.Create(RBody);
  Collider.Radius := ScenePlayer.BoundingBox.SizeX * 0.45; // little smaller than 50%
  Collider.Height := ScenePlayer.BoundingBox.SizeY - Collider.Radius * 2;
  Collider.Friction := 0.5;
  //Collider.Restitution := 0.05;
  Collider.Mass := 50;

  {ColliderSP := TSphereCollider.Create(RBody);
  ColliderSP.Radius := ScenePlayer.BoundingBox.SizeX * 0.45;}

{  ColliderBox := TBoxCollider.Create(RBody);
  ColliderBox.Size := Vector3(ScenePlayer.BoundingBox.SizeX, ScenePlayer.BoundingBox.SizeY, 60.0);
  Collider.Friction := 0.5;
  //Collider.Restitution := 0.05;
  Collider.Mass := 50;


  WriteLnLog('Player collider: ' + FloatToStr(ColliderBox.Size.X) + ', ' +
  FloatToStr(ColliderBox.Size.Y) + ', ' + FloatToStr(ColliderBox.Size.Z));}

  Player.RigidBody := RBody;

  WasJumpKeyPressed := false;
end;

procedure TStatePlay.ConfigurePlayerAbilities(const Player: TCastleScene);
begin
  PlayerCanDoubleJump := false;
  WasDoubleJump := false;
  PlayerCanShot := false;
  ResetCollectedCoins;
  ResetHitPoints;
end;

procedure TStatePlay.PlayerCollisionEnter(
  const CollisionDetails: TPhysicsCollisionDetails);
begin
  if CollisionDetails.OtherTransform <> nil then
  begin
    if Pos('GoldCoin', CollisionDetails.OtherTransform.Name) > 0 then
    begin
      CollectCoin;
      //CollisionDetails.OtherTransform.UniqueParent.Exists := false;
      CollisionDetails.OtherTransform.Exists := false;
      { TODO: When we only change OtherTransform.Exists = false, rigid body
        still exists, this is only temporary hack to fix that. }
      CollisionDetails.OtherTransform.RigidBody.Exists := false;
    end else
    if Pos('DblJump', CollisionDetails.OtherTransform.Name) > 0 then
    begin
      PlayerCanDoubleJump := true;
      CollisionDetails.OtherTransform.Exists := false;
      { TODO: When we only change OtherTransform.Exists = false, rigid body
        still exists, this is only temporary hack to fix that. }
      CollisionDetails.OtherTransform.RigidBody.Exists := false;
    end else
    if Pos('Shot', CollisionDetails.OtherTransform.Name) > 0 then
    begin
      PlayerCanShot := true;
      CollisionDetails.OtherTransform.Exists := false;
      { TODO: When we only change OtherTransform.Exists = false, rigid body
        still exists, this is only temporary hack to fix that. }
      CollisionDetails.OtherTransform.RigidBody.Exists := false;
    end;

  end;
end;

procedure TStatePlay.ConfigureEnemyPhysics(const EnemyScene: TCastleScene);
var
  RBody: TRigidBody;
  Collider: TSphereCollider;
begin
  RBody := TRigidBody.Create(EnemyScene);
  RBody.Dynamic := true;
  //RBody.Animated := true;
  RBody.Setup2D;
  RBody.Gravity := true;
  RBody.LinearVelocityDamp := 0;
  RBody.AngularVelocityDamp := 0;
  RBody.AngularVelocity := Vector3(0, 0, 0);
  RBody.LockRotation := [0, 1, 2];
  RBody.MaximalLinearVelocity := 0;
  RBody.OnCollisionEnter := @PlayerCollisionEnter;

  Collider := TSphereCollider.Create(RBody);
  Collider.Radius := EnemyScene.BoundingBox.SizeY * 0.45; // little smaller than 50%
  Collider.Friction := 0.1;
  Collider.Restitution := 0.05;

  {ColliderBox := TBoxCollider.Create(RBody);
  ColliderBox.Size := Vector3(ScenePlayer.BoundingBox.SizeX, ScenePlayer.BoundingBox.SizeY, 30.0);
  ColliderBox.Friction := 0.1;
  ColliderBox.Restitution := 0.05;}

  EnemyScene.RigidBody := RBody;
end;

procedure TStatePlay.ConfigureBulletSpriteScene;
begin
  BulletSpriteScene := TCastleScene.Create(FreeAtStop);
  BulletSpriteScene.URL := 'castle-data:/bullet/particle_darkGrey.png';
  BulletSpriteScene.Scale := Vector3(0.5, 0.5, 0.5);
end;

procedure TStatePlay.UpdatePlayerSimpleDependOnlyVelocity(
  const SecondsPassed: Single; var HandleInput: Boolean);
const
  JumpVelocity = 700;
  MaxHorizontalVelocity = 350;
var
  DeltaVelocity: TVector3;
  Vel: TVector3;
  PlayerOnGround: Boolean;
begin
  { This method is executed every frame.}

  DeltaVelocity := Vector3(0, 0, 0);
  Vel := ScenePlayer.RigidBody.LinearVelocity;

  { This is not ideal you can do another jump when Player is
    on top of the jump you can make next jump, but can be nice mechanic
    for someone }
  PlayerOnGround := (Abs(Vel.Y) < 10);

  if Container.Pressed.Items[keyW] then
  begin
    if (not WasJumpKeyPressed) and PlayerOnGround then
    begin
      DeltaVelocity.Y := JumpVelocity;
      WasJumpKeyPressed := true;
    end;
  end else
    WasJumpKeyPressed := false;


  if Container.Pressed.Items[keyD] and PlayerOnGround then
  begin
    DeltaVelocity.x := MaxHorizontalVelocity / 2;
  end;

  if Container.Pressed.Items[keyA] and PlayerOnGround then
  begin
    DeltaVelocity.x := - MaxHorizontalVelocity / 2;
  end;

  if Vel.X + DeltaVelocity.X > 0 then
    Vel.X := Min(Vel.X + DeltaVelocity.X, MaxHorizontalVelocity)
  else
    Vel.X := Max(Vel.X + DeltaVelocity.X, -MaxHorizontalVelocity);

  Vel.Y := Vel.Y + DeltaVelocity.Y;
  Vel.Z := 0;

  { Stop the player without slipping }
  if PlayerOnGround and (Container.Pressed.Items[keyD] = false) and (Container.Pressed.Items[keyA] = false) then
    Vel.X := 0;

  ScenePlayer.RigidBody.LinearVelocity := Vel;

  { Set animation }

  { We get here 20 because vertical velocity calculated by physics engine when
    player is on platform have no 0 but some small values to up and down sometimes
    It can fail when the player goes uphill (will set jump animation) or down
    will set fall animation }
  if Vel.Y > 20 then
    ScenePlayer.PlayAnimation('jump', true)
  else
  if Vel.Y < -20 then
    ScenePlayer.PlayAnimation('fall', true)
  else
    if Abs(Vel.X) > 1 then
    begin
      if ScenePlayer.CurrentAnimation.X3DName <> 'walk' then
        ScenePlayer.PlayAnimation('walk', true);
    end
    else
      ScenePlayer.PlayAnimation('idle', true);

  if Vel.X < -1 then
    ScenePlayer.Scale := Vector3(-1, 1, 1)
  else if Vel.X > 1 then
    ScenePlayer.Scale := Vector3(1, 1, 1);
end;

procedure TStatePlay.UpdatePlayerByVelocityAndRay(const SecondsPassed: Single;
  var HandleInput: Boolean);
const
  JumpVelocity = 700;
  MaxHorizontalVelocity = 350;
var
  DeltaVelocity: TVector3;
  Vel: TVector3;
  PlayerOnGround: Boolean;
  Distance: Single;
begin
  { This method is executed every frame.}

  DeltaVelocity := Vector3(0, 0, 0);
  Vel := ScenePlayer.RigidBody.LinearVelocity;

  { Check player is on ground }
  if ScenePlayer.RayCast(ScenePlayer.Translation + Vector3(0, -ScenePlayer.BoundingBox.SizeY / 2, 0), Vector3(0, -1, 0),
    Distance) <> nil then
  begin
    // WriteLnLog('Distance ', FloatToStr(Distance));
    PlayerOnGround := Distance < 2;
  end else
    PlayerOnGround := false;


  { Two more checks Kraft - player should slide down when player just
    on the edge, maybe be can remove that when add Capsule collider }
  if PlayerOnGround = false then
  begin
    if ScenePlayer.RayCast(ScenePlayer.Translation + Vector3(-ScenePlayer.BoundingBox.SizeX * 0.40, -ScenePlayer.BoundingBox.SizeY / 2, 0), Vector3(0, -1, 0),
      Distance) <> nil then
    begin
      // WriteLnLog('Distance ', FloatToStr(Distance));
      PlayerOnGround := Distance < 2;
    end else
      PlayerOnGround := false;
  end;

  if PlayerOnGround = false then
  begin
    if ScenePlayer.RayCast(ScenePlayer.Translation + Vector3(ScenePlayer.BoundingBox.SizeX * 0.40, -ScenePlayer.BoundingBox.SizeY / 2, 0), Vector3(0, -1, 0),
      Distance) <> nil then
    begin
      // WriteLnLog('Distance ', FloatToStr(Distance));
      PlayerOnGround := Distance < 2;
    end else
      PlayerOnGround := false;
  end;

  if Container.Pressed.Items[keyW] then
  begin
    if (not WasJumpKeyPressed) and PlayerOnGround then
    begin
      DeltaVelocity.Y := JumpVelocity;
      WasJumpKeyPressed := true;
    end;
  end else
    WasJumpKeyPressed := false;


  if Container.Pressed.Items[keyD] and PlayerOnGround then
  begin
    DeltaVelocity.x := MaxHorizontalVelocity / 2;
  end;

  if Container.Pressed.Items[keyA] and PlayerOnGround then
  begin
    DeltaVelocity.x := - MaxHorizontalVelocity / 2;
  end;

  if Vel.X + DeltaVelocity.X > 0 then
    Vel.X := Min(Vel.X + DeltaVelocity.X, MaxHorizontalVelocity)
  else
    Vel.X := Max(Vel.X + DeltaVelocity.X, -MaxHorizontalVelocity);

  Vel.Y := Vel.Y + DeltaVelocity.Y;
  Vel.Z := 0;

  { Stop the player without slipping }
  if PlayerOnGround and (Container.Pressed.Items[keyD] = false) and (Container.Pressed.Items[keyA] = false) then
    Vel.X := 0;

  ScenePlayer.RigidBody.LinearVelocity := Vel;

  { Set animation }

  { We get here 20 because vertical velocity calculated by physics engine when
    player is on platform have no 0 but some small values to up and down sometimes
    It can fail when the player goes uphill (will set jump animation) or down
    will set fall animation }
  if Vel.Y > 20 then
    ScenePlayer.PlayAnimation('jump', true)
  else
  if Vel.Y < -20 then
    ScenePlayer.PlayAnimation('fall', true)
  else
    if Abs(Vel.X) > 1 then
    begin
      if ScenePlayer.CurrentAnimation.X3DName <> 'walk' then
        ScenePlayer.PlayAnimation('walk', true);
    end
    else
      ScenePlayer.PlayAnimation('idle', true);

  if Vel.X < -1 then
    ScenePlayer.Scale := Vector3(-1, 1, 1)
  else if Vel.X > 1 then
    ScenePlayer.Scale := Vector3(1, 1, 1);
end;

procedure TStatePlay.UpdatePlayerByVelocityAndRayWithDblJump(
  const SecondsPassed: Single; var HandleInput: Boolean);
const
  JumpVelocity = 700;
  MaxHorizontalVelocity = 350;
var
  DeltaVelocity: TVector3;
  Vel: TVector3;
  PlayerOnGround: Boolean;
  Distance: Single;
  InSecondJump: Boolean;
begin
  { This method is executed every frame.}

  InSecondJump := false;

  DeltaVelocity := Vector3(0, 0, 0);
  Vel := ScenePlayer.RigidBody.LinearVelocity;

  { Check player is on ground }
  if ScenePlayer.RayCast(ScenePlayer.Translation + Vector3(0, -ScenePlayer.BoundingBox.SizeY / 2, 0), Vector3(0, -1, 0),
    Distance) <> nil then
  begin
    // WriteLnLog('Distance ', FloatToStr(Distance));
    PlayerOnGround := Distance < 2;
  end else
    PlayerOnGround := false;


  { Two more checks Kraft - player should slide down when player just
    on the edge, maye be can remove that when add Capsule collider }
  if PlayerOnGround = false then
  begin
    if ScenePlayer.RayCast(ScenePlayer.Translation + Vector3(-ScenePlayer.BoundingBox.SizeX * 0.40 , -ScenePlayer.BoundingBox.SizeY / 2, 0), Vector3(0, -1, 0),
      Distance) <> nil then
    begin
      // WriteLnLog('Distance ', FloatToStr(Distance));
      PlayerOnGround := Distance < 2;
    end else
      PlayerOnGround := false;
  end;

  if PlayerOnGround = false then
  begin
    if ScenePlayer.RayCast(ScenePlayer.Translation + Vector3(ScenePlayer.BoundingBox.SizeX * 0.40, -ScenePlayer.BoundingBox.SizeY / 2, 0), Vector3(0, -1, 0),
      Distance) <> nil then
    begin
      // WriteLnLog('Distance ', FloatToStr(Distance));
      PlayerOnGround := Distance < 2;
    end else
      PlayerOnGround := false;
  end;

  if PlayerOnGround then
    WasDoubleJump := false;

  if Container.Pressed.Items[keyW] then
  begin
    if (not WasJumpKeyPressed) and (PlayerOnGround or (PlayerCanDoubleJump and (not WasDoubleJump))) then
    begin
      if not PlayerOnGround then
      begin
        WasDoubleJump := true;
        InSecondJump := true;
        { In second jump just add diffrence betwen current Velocity and JumpVelocity }
        DeltaVelocity.Y := JumpVelocity - Vel.Y;
      end else
        DeltaVelocity.Y := JumpVelocity;
      WasJumpKeyPressed := true;
    end;
  end else
    WasJumpKeyPressed := false;

  if Container.Pressed.Items[keyD] then
  begin
    if PlayerOnGround then
      DeltaVelocity.x := MaxHorizontalVelocity / 2
    else if InSecondJump then
      { When key is pressed when you make second jump you can increase
        horizontal speed }
      DeltaVelocity.x := MaxHorizontalVelocity / 3
    else
      { This add a little control when you in the air during jumping or falling }
      DeltaVelocity.x := MaxHorizontalVelocity / 50;
  end;

  if Container.Pressed.Items[keyA] then
  begin
    if PlayerOnGround then
      DeltaVelocity.x := - MaxHorizontalVelocity / 2
    else if InSecondJump then
      { When key is pressed when you make second jump you can increase
        horizontal speed }
      DeltaVelocity.x := - MaxHorizontalVelocity / 3
    else
      { This add a little control when you in the air during jumping or falling }
      DeltaVelocity.x := - MaxHorizontalVelocity / 50;
  end;

  if Vel.X + DeltaVelocity.X > 0 then
    Vel.X := Min(Vel.X + DeltaVelocity.X, MaxHorizontalVelocity)
  else
    Vel.X := Max(Vel.X + DeltaVelocity.X, -MaxHorizontalVelocity);

  Vel.Y := Vel.Y + DeltaVelocity.Y;
  Vel.Z := 0;

  { Stop the player without slipping }
  if PlayerOnGround and (Container.Pressed.Items[keyD] = false) and (Container.Pressed.Items[keyA] = false) then
    Vel.X := 0;

  ScenePlayer.RigidBody.LinearVelocity := Vel;

  { Set animation }

  { We get here 20 because vertical velocity calculated by physics engine when
    player is on platform have no 0 but some small values to up and down sometimes
    It can fail when the player goes uphill (will set jump animation) or down
    will set fall animation }
  if (not PlayerOnGround) and (Vel.Y > 20) then
    ScenePlayer.PlayAnimation('jump', true)
  else
  if (not PlayerOnGround) and (Vel.Y < -20) then
    ScenePlayer.PlayAnimation('fall', true)
  else
    if Abs(Vel.X) > 1 then
    begin
      if ScenePlayer.CurrentAnimation.X3DName <> 'walk' then
        ScenePlayer.PlayAnimation('walk', true);
    end
    else
      ScenePlayer.PlayAnimation('idle', true);

  if Vel.X < -1 then
    ScenePlayer.Scale := Vector3(-1, 1, 1)
  else if Vel.X > 1 then
    ScenePlayer.Scale := Vector3(1, 1, 1);
end;

procedure TStatePlay.UpdatePlayerByVelocityAndPhysicsRayWithDblJump(
  const SecondsPassed: Single; var HandleInput: Boolean);
const
  JumpVelocity = 700;
  MaxHorizontalVelocity = 350;
var
  DeltaVelocity: TVector3;
  Vel: TVector3;
  PlayerOnGround: Boolean;
  InSecondJump: Boolean;
begin
  { This method is executed every frame.}

  InSecondJump := false;

  DeltaVelocity := Vector3(0, 0, 0);
  Vel := ScenePlayer.RigidBody.LinearVelocity;

  { Check player is on ground }
  PlayerOnGround := ScenePlayer.RigidBody.PhysicsRayCast(ScenePlayer.Translation,
    Vector3(0, -1, 0), ScenePlayer.BoundingBox.SizeY / 2 + 5) <> nil;

  { Two more checks Kraft - player should slide down when player just
    on the edge, but sometimes it stay and center ray dont "see" that we are
    on ground }
  if PlayerOnGround = false then
  begin
    PlayerOnGround := ScenePlayer.RigidBody.PhysicsRayCast(ScenePlayer.Translation
      + Vector3(-ScenePlayer.BoundingBox.SizeX * 0.40, 0, 0),
      Vector3(0, -1, 0), ScenePlayer.BoundingBox.SizeY / 2 + 5) <> nil;
  end;

  if PlayerOnGround = false then
  begin
    PlayerOnGround := ScenePlayer.RigidBody.PhysicsRayCast(ScenePlayer.Translation
      + Vector3(ScenePlayer.BoundingBox.SizeX * 0.40, 0, 0),
      Vector3(0, -1, 0), ScenePlayer.BoundingBox.SizeY / 2 + 5) <> nil;
  end;

  if PlayerOnGround then
    WasDoubleJump := false;

  if Container.Pressed.Items[keyW] then
  begin
    if (not WasJumpKeyPressed) and (PlayerOnGround or (PlayerCanDoubleJump and (not WasDoubleJump))) then
    begin
      if not PlayerOnGround then
      begin
        WasDoubleJump := true;
        InSecondJump := true;
        { In second jump just add diffrence betwen current Velocity and JumpVelocity }
        DeltaVelocity.Y := JumpVelocity - Vel.Y;
      end else
        DeltaVelocity.Y := JumpVelocity;
      WasJumpKeyPressed := true;
    end;
  end else
    WasJumpKeyPressed := false;

  if Container.Pressed.Items[keyD] then
  begin
    if PlayerOnGround then
      DeltaVelocity.x := MaxHorizontalVelocity / 2
    else if InSecondJump then
      { When key is pressed when you make second jump you can increase
        horizontal speed }
      DeltaVelocity.x := MaxHorizontalVelocity / 3
    else
      { This add a little control when you in the air during jumping or falling }
      DeltaVelocity.x := MaxHorizontalVelocity / 50;
  end;

  if Container.Pressed.Items[keyA] then
  begin
    if PlayerOnGround then
      DeltaVelocity.x := - MaxHorizontalVelocity / 2
    else if InSecondJump then
      { When key is pressed when you make second jump you can increase
        horizontal speed }
      DeltaVelocity.x := - MaxHorizontalVelocity / 3
    else
      { This add a little control when you in the air during jumping or falling }
      DeltaVelocity.x := - MaxHorizontalVelocity / 50;
  end;

  if Vel.X + DeltaVelocity.X > 0 then
    Vel.X := Min(Vel.X + DeltaVelocity.X, MaxHorizontalVelocity)
  else
    Vel.X := Max(Vel.X + DeltaVelocity.X, -MaxHorizontalVelocity);

  Vel.Y := Vel.Y + DeltaVelocity.Y;
  Vel.Z := 0;

  { Stop the player without slipping }
  if PlayerOnGround and (Container.Pressed.Items[keyD] = false) and (Container.Pressed.Items[keyA] = false) then
    Vel.X := 0;

  ScenePlayer.RigidBody.LinearVelocity := Vel;

  { Set animation }

  { We get here 20 because vertical velocity calculated by physics engine when
    player is on platform have no 0 but some small values to up and down sometimes
    It can fail when the player goes uphill (will set jump animation) or down
    will set fall animation }
  if (not PlayerOnGround) and (Vel.Y > 20) then
    ScenePlayer.PlayAnimation('jump', true)
  else
  if (not PlayerOnGround) and (Vel.Y < -20) then
    ScenePlayer.PlayAnimation('fall', true)
  else
    if Abs(Vel.X) > 1 then
    begin
      if ScenePlayer.CurrentAnimation.X3DName <> 'walk' then
        ScenePlayer.PlayAnimation('walk', true);
    end
    else
      ScenePlayer.PlayAnimation('idle', true);

  if Vel.X < -1 then
    ScenePlayer.Scale := Vector3(-1, 1, 1)
  else if Vel.X > 1 then
    ScenePlayer.Scale := Vector3(1, 1, 1);
end;

procedure TStatePlay.UpdatePlayerByVelocityAndPhysicsRayWithDblJumpShot(
  const SecondsPassed: Single; var HandleInput: Boolean);
const
  JumpVelocity = 700;
  MaxHorizontalVelocity = 350;
  { We need multiply any horizontal velocity speed by SecondsPassed.
    Without that when game will run 120 FPS, player will accelerated
    twice faster than on 60 FPS.
    So MaxHorizontalVelocityChange is designed and tested on 60 FPS so we need
    multiply MaxHorizontalVelocity by 60 to get it.

    It's easy to realize when you know that for 60 FPS:

    MaxHorizontalVelocityChange * SecondsPassed * 60 = 350
    21000 * (1/60) * 60 = 350
    21000 * 0.01666 * 60 = 350

    And for 120 FPS:
    21000 * (1/120) * 60 = 175
    21000 * 0.008333 * 60 = 175
    For 120 FPS every frame max speed up will be 175 but you have two times
    more frames (updates). So 175 * 2 = 350 like in 60 FPS.

    We don't need that for jump because jump is one time event not changed
    per update. If something depend from update call frequency you need make it
    depend from time passed in CGE SecondsPassed.
    }
  MaxHorizontalVelocityChange = MaxHorizontalVelocity * 60;
var
  DeltaVelocity: TVector3;
  Vel: TVector3;
  PlayerOnGround: Boolean;
  InSecondJump: Boolean;
  GroundScene: TCastleTransform;
begin
  { This method is executed every frame.}

  InSecondJump := false;

  DeltaVelocity := Vector3(0, 0, 0);
  Vel := ScenePlayer.RigidBody.LinearVelocity;

  { Check player is on ground }
  GroundScene := ScenePlayer.RigidBody.PhysicsRayCast(ScenePlayer.Translation,
    Vector3(0, -1, 0), ScenePlayer.BoundingBox.SizeY / 2 + 5);

  { Two more checks Kraft - player should slide down when player just
    on the edge, but sometimes it stay and center ray dont "see" that we are
    on ground }
  if GroundScene = nil then
  begin
    GroundScene := ScenePlayer.RigidBody.PhysicsRayCast(ScenePlayer.Translation
      + Vector3(-ScenePlayer.BoundingBox.SizeX * 0.40, 0, 0),
      Vector3(0, -1, 0), ScenePlayer.BoundingBox.SizeY / 2 + 5);
  end;

  if GroundScene = nil then
  begin
    GroundScene := ScenePlayer.RigidBody.PhysicsRayCast(ScenePlayer.Translation
      + Vector3(ScenePlayer.BoundingBox.SizeX * 0.40, 0, 0),
      Vector3(0, -1, 0), ScenePlayer.BoundingBox.SizeY / 2 + 5);
  end;

  PlayerOnGround := (GroundScene <> nil);

  if PlayerOnGround then
    WasDoubleJump := false;

  if Container.Pressed.Items[keyW] then
  begin
    if (not WasJumpKeyPressed) and (PlayerOnGround or (PlayerCanDoubleJump and (not WasDoubleJump))) then
    begin
      if not PlayerOnGround then
      begin
        WasDoubleJump := true;
        InSecondJump := true;
        { In second jump just add diffrence between current Velocity and JumpVelocity }
        DeltaVelocity.Y := JumpVelocity - Vel.Y;
      end else
        DeltaVelocity.Y := JumpVelocity;
      WasJumpKeyPressed := true;
    end;
  end else
    WasJumpKeyPressed := false;

  if Container.Pressed.Items[keyD] then
  begin
    if PlayerOnGround then
      DeltaVelocity.x := MaxHorizontalVelocityChange * SecondsPassed / 2
    else if InSecondJump then
      { When key is pressed when you make second jump you can increase
        horizontal speed }
      DeltaVelocity.x := MaxHorizontalVelocityChange * SecondsPassed / 3
    else
      { This add a little control when you in the air during jumping or falling }
      DeltaVelocity.x := MaxHorizontalVelocityChange * SecondsPassed / 50;
  end;

  if Container.Pressed.Items[keyA] then
  begin
    if PlayerOnGround then
      DeltaVelocity.x := - MaxHorizontalVelocityChange * SecondsPassed / 2
    else if InSecondJump then
      { When key is pressed when you make second jump you can increase
        horizontal speed }
      DeltaVelocity.x := - MaxHorizontalVelocityChange * SecondsPassed / 3
    else
      { This add a little control when you in the air during jumping or falling }
      DeltaVelocity.x := - MaxHorizontalVelocityChange * SecondsPassed / 50;
  end;

  if Vel.X + DeltaVelocity.X > 0 then
    Vel.X := Min(Vel.X + DeltaVelocity.X, MaxHorizontalVelocity)
  else
    Vel.X := Max(Vel.X + DeltaVelocity.X, -MaxHorizontalVelocity);

  Vel.Y := Vel.Y + DeltaVelocity.Y;
  Vel.Z := 0;

  { Stop the player without slipping }
  if PlayerOnGround and (Container.Pressed.Items[keyD] = false) and (Container.Pressed.Items[keyA] = false) then
    Vel.X := 0;

  { Player can't move when hurt on ground }
  if PlayerOnGround and (ScenePlayer.CurrentAnimation.X3DName = 'hurt') then
  begin
    Vel.X := 0;
    Vel.Y := 0;
  end;

  ScenePlayer.RigidBody.LinearVelocity := Vel;

  { Set animation }

  { Don't change animation when player are hurt }
  if ScenePlayer.CurrentAnimation.X3DName <> 'hurt' then
  begin
  { We get here 20 because vertical velocity calculated by physics engine when
    player is on platform have no 0 but some small values to up and down sometimes
    It can fail when the player goes uphill (will set jump animation) or down
    will set fall animation }
  if (not PlayerOnGround) and (Vel.Y > 20) then
    ScenePlayer.PlayAnimation('jump', true)
  else
  if (not PlayerOnGround) and (Vel.Y < -20) then
    ScenePlayer.PlayAnimation('fall', true)
  else
    if Abs(Vel.X) > 1 then
    begin
      if ScenePlayer.CurrentAnimation.X3DName <> 'walk' then
        ScenePlayer.PlayAnimation('walk', true);
    end
    else
      ScenePlayer.PlayAnimation('idle', true);
  end;

  if Vel.X < -1 then
    ScenePlayer.Scale := Vector3(-1, 1, 1)
  else if Vel.X > 1 then
    ScenePlayer.Scale := Vector3(1, 1, 1);

  if PlayerCanShot then
  begin
    if Container.Pressed.Items[keySpace] then
    begin
      if WasShotKeyPressed = false  then
      begin
        WasShotKeyPressed := true;

        Shot(ScenePlayer, ScenePlayer.LocalToWorld(Vector3(ScenePLayer.BoundingBox.SizeX / 2 + 5, 0, 0)),
          Vector3(ScenePlayer.Scale.X, 1, 0));
      end;
    end else
      WasShotKeyPressed := false;
  end;

end;

procedure TStatePlay.Shot(BulletOwner: TComponent; const Origin,
  Direction: TVector3);
var
  Bullet: TBullet;
begin
  Bullet := TBullet.Create(BulletOwner, BulletSpriteScene);
  Bullet.Translation := Origin;
  Bullet.RigidBody.LinearVelocity := Direction * Vector3(750, 20, 0);
  MainViewport.Items.Add(Bullet);
end;

procedure TStatePlay.CollectCoin;
begin
  Inc(PlayerCollectedCoins);
  LabelCollectedCoins.Caption := PlayerCollectedCoins.ToString;
end;

procedure TStatePlay.ResetCollectedCoins;
begin
  PlayerCollectedCoins := 0;
  LabelCollectedCoins.Caption := '0';
end;

procedure TStatePlay.HitPlayer;
begin
  SetHitPoints(PlayerHitPoints - 1);
  //ScenePlayer.PlayAnimation('hurt', false);
  PlayAnimationOnceAndLoop(ScenePlayer, 'hurt', 'idle');
end;

procedure TStatePlay.ResetHitPoints;
begin
  SetHitPoints(4);
end;

procedure TStatePlay.SetHitPoints(const HitPoints: Integer);
begin
  PlayerHitPoints := HitPoints;

  if PlayerHitPoints < 0 then
  begin
    TUIState.Push(StateGameOver);
    Exit;
  end;

  if PlayerHitPoints > 3 then
    ImageHitPoint4.URL := 'castle-data:/ui/hud_heartFull.png'
  else
    ImageHitPoint4.URL := 'castle-data:/ui/hud_heartEmpty.png';

  if PlayerHitPoints > 2 then
    ImageHitPoint3.URL := 'castle-data:/ui/hud_heartFull.png'
  else
    ImageHitPoint3.URL := 'castle-data:/ui/hud_heartEmpty.png';

  if PlayerHitPoints > 1 then
    ImageHitPoint2.URL := 'castle-data:/ui/hud_heartFull.png'
  else
    ImageHitPoint2.URL := 'castle-data:/ui/hud_heartEmpty.png';

  if PlayerHitPoints > 0 then
    ImageHitPoint1.URL := 'castle-data:/ui/hud_heartFull.png'
  else
    ImageHitPoint1.URL := 'castle-data:/ui/hud_heartEmpty.png';
end;

procedure TStatePlay.PlayAnimationOnceAndLoop(Scene: TCastleScene;
  const AnimationNameToPlayOnce, AnimationNameToLoop: string);
var
  Parameters: TPlayAnimationParameters;
begin
  Parameters := TPlayAnimationParameters.Create;
  try
    Parameters.Loop := false;
    Parameters.Name := AnimationNameToPlayOnce;
    Parameters.Forward := true;
    Parameters.StopNotification := @OnAnimationStop;
    PlayerAnimationToLoop := AnimationNameToLoop;
    Scene.PlayAnimation(Parameters);
<<<<<<< HEAD
  finally
    FreeAndNil(Parameters);
  end;
=======
  finally FreeAndNil(Parameters) end;
>>>>>>> 93007bdd
end;

procedure TStatePlay.OnAnimationStop(const Scene: TCastleSceneCore;
  const Animation: TTimeSensorNode);
begin
  Scene.PlayAnimation(PlayerAnimationToLoop, true);
end;

procedure TStatePlay.Start;
var
  { TCastleTransforms that groups objects in our level }
  PlatformsRoot: TCastleTransform;
  CoinsRoot: TCastleTransform;
  GroundsRoot: TCastleTransform;
  GroundsLineRoot: TCastleTransform;
  StonesRoot: TCastleTransform;
  EnemiesRoot: TCastleTransform;
  FallingObstaclesRoot: TCastleTransform;
  DeadlyObstaclesRoot: TCastleTransform;
  PowerUps: TCastleTransform;

  { Variables used when interating each object groups }
  PlatformScene: TCastleScene;
  EnemyScene: TCastleScene;
  FallingObstacleScene: TCastleScene;
  DeadlyObstacleScene: TCastleScene;

  { Variables used to create behaviors }
  Enemy: TEnemy;
  FallingObstacle: TFallingObstacle;
  DeadlyObstacle: TDeadlyObstacle;
  MovingPlatform: TMovingPlatform;

  I, J: Integer;
begin
  inherited;

  { Find components, by name, that we need to access from code }
  LabelFps := DesignedComponent('LabelFps') as TCastleLabel;
  LabelCollectedCoins := DesignedComponent('LabelCollectedCoins') as TCastleLabel;
  MainViewport := DesignedComponent('MainViewport') as TCastleViewport;
  CheckboxCameraFollow := DesignedComponent('CheckboxCameraFollow') as TCastleCheckbox;
  CheckboxAdvancedPlayer := DesignedComponent('AdvancedPlayer') as TCastleCheckbox;
  ImageHitPoint1 := DesignedComponent('ImageHitPoint1') as TCastleImageControl;
  ImageHitPoint2 := DesignedComponent('ImageHitPoint2') as TCastleImageControl;
  ImageHitPoint3 := DesignedComponent('ImageHitPoint3') as TCastleImageControl;
  ImageHitPoint4 := DesignedComponent('ImageHitPoint4') as TCastleImageControl;

  ScenePlayer := DesignedComponent('ScenePlayer') as TCastleScene;

  WasShotKeyPressed := false;


  { Configure physics and behaviors for platforms }
  MovingPlatforms := TMovingPlatformList.Create(true);
  PlatformsRoot := DesignedComponent('Platforms') as TCastleTransform;
  for I := 0 to PlatformsRoot.Count - 1 do
  begin
<<<<<<< HEAD
    PlatformScene := PlatformsRoot.Items[I] as TCastleScene;
    WritelnWarning('Configure platform: ' + PlatformScene.Name);
    ConfigurePlatformPhysics(PlatformScene);

    { We use Tag to set distance for moving platform, so when its other than 0
      we need add behavior to it. }
    if PlatformScene.Tag <> 0 then
    begin
      MovingPlatform := TMovingPlatform.Create(nil);
      PlatformScene.AddBehavior(MovingPlatform);
      MovingPlatforms.Add(MovingPlatform);
    end;
=======
    WriteLnLog('Configure platform: ' + PlatformsRoot.Items[I].Name);
    ConfigurePlatformPhysics(PlatformsRoot.Items[I] as TCastleScene);
>>>>>>> 93007bdd
  end;

  { Configure physics for coins }
  CoinsRoot := DesignedComponent('Coins') as TCastleTransform;
  for I := 0 to CoinsRoot.Count - 1 do
  begin
    WriteLnLog('Configure coin: ' + CoinsRoot.Items[I].Name);
    ConfigureCoinsPhysics(CoinsRoot.Items[I] as TCastleScene);
  end;

  LevelBounds := TLevelBounds.Create(CoinsRoot.Owner);

  { Configure physics for ground  }

  GroundsRoot := DesignedComponent('Grounds') as TCastleTransform;
  for I := 0 to GroundsRoot.Count - 1 do
  begin
    if pos('GroundLine', GroundsRoot.Items[I].Name) = 1 then
    begin
      GroundsLineRoot := GroundsRoot.Items[I];
      for J := 0 to GroundsLineRoot.Count - 1 do
      begin
        ConfigureGroundPhysics(GroundsLineRoot.Items[J] as TCastleScene);
      end;
    end;
  end;

  StonesRoot := DesignedComponent('Stones') as TCastleTransform;
  for I := 0 to StonesRoot.Count - 1 do
  begin
    ConfigureStonePhysics(StonesRoot.Items[I] as TCastleScene);
  end;

  PowerUps := DesignedComponent('PowerUps') as TCastleTransform;
  for I := 0 to PowerUps.Count - 1 do
  begin
    ConfigurePowerUpsPhysics(PowerUps.Items[I] as TCastleScene);
  end;

  Enemies := TEnemyList.Create(true);
  EnemiesRoot := DesignedComponent('Enemies') as TCastleTransform;
  for I := 0 to EnemiesRoot.Count - 1 do
  begin
    EnemyScene := EnemiesRoot.Items[I] as TCastleScene;

    if not EnemyScene.GetExists then
      Continue;

    ConfigureEnemyPhysics(EnemyScene);
    { Below using nil as Owner of TEnemy, as the Enemies list already "owns"
      instances of this class, i.e. it will free them. }
    Enemy := TEnemy.Create(nil);
    EnemyScene.AddBehavior(Enemy);
    Enemies.Add(Enemy);
  end;

  FallingObstacles := TFallingObstaclesList.Create(true);
  FallingObstaclesRoot := DesignedComponent('FallingObstacles') as TCastleTransform;
  for I := 0 to FallingObstaclesRoot.Count - 1 do
  begin
    FallingObstacleScene := FallingObstaclesRoot.Items[I] as TCastleScene;
    { Below using nil as Owner of TFallingObstacle, as the list already "owns"
      instances of this class, i.e. it will free them. }
    FallingObstacle := TFallingObstacle.Create(nil);
    FallingObstacleScene.AddBehavior(FallingObstacle);
    FallingObstacles.Add(FallingObstacle);
  end;

  DeadlyObstacles := TDeadlyObstaclesList.Create(true);
  DeadlyObstaclesRoot := DesignedComponent('DeadlyObstacles') as TCastleTransform;
  for I := 0 to DeadlyObstaclesRoot.Count - 1 do
  begin
    DeadlyObstacleScene := DeadlyObstaclesRoot.Items[I] as TCastleScene;
    { Below using nil as Owner of TFallingObstacle, as the list already "owns"
      instances of this class, i.e. it will free them. }
    DeadlyObstacle := TDeadlyObstacle.Create(nil);
    DeadlyObstacleScene.AddBehavior(DeadlyObstacle);
    DeadlyObstacles.Add(DeadlyObstacle);
  end;

  { Configure physics for player }
  ConfigurePlayerPhysics(ScenePlayer);
  ConfigurePlayerAbilities(ScenePlayer);

  ConfigureBulletSpriteScene;
end;

procedure TStatePlay.Stop;
begin
  FreeAndNil(Enemies);
  FreeAndNil(FallingObstacles);
  FreeAndNil(DeadlyObstacles);
  FreeAndNil(MovingPlatforms);
  inherited;
end;

procedure TStatePlay.Update(const SecondsPassed: Single; var HandleInput: Boolean);
var
  CamPos: TVector3;
  ViewHeight: Single;
  ViewWidth: Single;
begin
  inherited;
  { This virtual method is executed every frame.}

  {if TUIState.CurrentTop <> Self then
    Exit;}

  LabelFps.Caption := 'FPS: ' + Container.Fps.ToString;

  if CheckboxCameraFollow.Checked then
  begin
    ViewHeight := MainViewport.Camera.Orthographic.EffectiveHeight;
    ViewWidth := MainViewport.Camera.Orthographic.EffectiveWidth;

    CamPos := MainViewport.Camera.Position;
    CamPos.X := ScenePlayer.Translation.X;
    CamPos.Y := ScenePlayer.Translation.Y;

    { Camera always stay on level }
    if CamPos.Y - ViewHeight / 2 < LevelBounds.Down then
       CamPos.Y := LevelBounds.Down + ViewHeight / 2;

    if CamPos.Y + ViewHeight / 2 > LevelBounds.Top then
       CamPos.Y := LevelBounds.Top - ViewHeight / 2;

    if CamPos.X - ViewWidth / 2 < LevelBounds.Left then
       CamPos.X := LevelBounds.Left + ViewWidth / 2;

    if CamPos.X + ViewWidth / 2 > LevelBounds.Right then
       CamPos.X := LevelBounds.Right - ViewWidth / 2;

    MainViewport.Camera.Position := CamPos;
  end;

  if CheckboxAdvancedPlayer.Checked then
    { uncomment to see less advanced versions }
    //UpdatePlayerByVelocityAndRay(SecondsPassed, HandleInput)
    //UpdatePlayerByVelocityAndRayWithDblJump(SecondsPassed, HandleInput)
    //UpdatePlayerByVelocityAndPhysicsRayWithDblJump(SecondsPassed, HandleInput)
    UpdatePlayerByVelocityAndPhysicsRayWithDblJumpShot(SecondsPassed, HandleInput)
  else
    UpdatePlayerSimpleDependOnlyVelocity(SecondsPassed, HandleInput);
end;

function TStatePlay.Press(const Event: TInputPressRelease): Boolean;
begin
  Result := inherited;
  if Result then Exit; // allow the ancestor to handle keys

  { This virtual method is executed when user presses
    a key, a mouse button, or touches a touch-screen.

    Note that each UI control has also events like OnPress and OnClick.
    These events can be used to handle the "press", if it should do something
    specific when used in that UI control.
    The TStatePlay.Press method should be used to handle keys
    not handled in children controls.
  }

  if Event.IsKey(keyF5) then
  begin
    Container.SaveScreenToDefaultFile;
    Exit(true);
  end;

  if Event.IsKey(keyEscape) then
  begin
    TUIState.Current := StateMenu;
    Exit(true);
  end;
end;

end.<|MERGE_RESOLUTION|>--- conflicted
+++ resolved
@@ -381,7 +381,6 @@
   //Collider.Restitution := 0.05;
   Collider.Mass := 50;
 
-
   WriteLnLog('Player collider: ' + FloatToStr(ColliderBox.Size.X) + ', ' +
   FloatToStr(ColliderBox.Size.Y) + ', ' + FloatToStr(ColliderBox.Size.Z));}
 
@@ -1183,13 +1182,9 @@
     Parameters.StopNotification := @OnAnimationStop;
     PlayerAnimationToLoop := AnimationNameToLoop;
     Scene.PlayAnimation(Parameters);
-<<<<<<< HEAD
   finally
     FreeAndNil(Parameters);
   end;
-=======
-  finally FreeAndNil(Parameters) end;
->>>>>>> 93007bdd
 end;
 
 procedure TStatePlay.OnAnimationStop(const Scene: TCastleSceneCore;
@@ -1248,7 +1243,6 @@
   PlatformsRoot := DesignedComponent('Platforms') as TCastleTransform;
   for I := 0 to PlatformsRoot.Count - 1 do
   begin
-<<<<<<< HEAD
     PlatformScene := PlatformsRoot.Items[I] as TCastleScene;
     WritelnWarning('Configure platform: ' + PlatformScene.Name);
     ConfigurePlatformPhysics(PlatformScene);
@@ -1261,10 +1255,6 @@
       PlatformScene.AddBehavior(MovingPlatform);
       MovingPlatforms.Add(MovingPlatform);
     end;
-=======
-    WriteLnLog('Configure platform: ' + PlatformsRoot.Items[I].Name);
-    ConfigurePlatformPhysics(PlatformsRoot.Items[I] as TCastleScene);
->>>>>>> 93007bdd
   end;
 
   { Configure physics for coins }
