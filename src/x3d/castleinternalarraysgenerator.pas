--- conflicted
+++ resolved
@@ -715,18 +715,13 @@
     Tangent: TVector3;
     CalculateTangents: Boolean;
   protected
-<<<<<<< HEAD
-    procedure GenerateVertex(IndexNum: Integer); override;
-    procedure PrepareAttributes(var AllowIndexed: Boolean); override;
-=======
     { If tangents are provided in the TAbstractComposedGeometryNode.FdTangent,
       descendants should set them here. }
     TangentsFromNode: TVector3List;
 
-    procedure PrepareAttributes(var AllowIndexed: boolean); override;
+    procedure PrepareAttributes(var AllowIndexed: Boolean); override;
     procedure GenerateCoordinateBegin; override;
     procedure GenerateVertex(IndexNum: Integer); override;
->>>>>>> 91d36c9f
 
     { Update tangent vectors (Tangent, Bitangent).
       Without this, bump mapping will be wrong.
@@ -2273,107 +2268,6 @@
 
 procedure TAbstractBumpMappingGenerator.CalculateTangentVectors(
   const TriangleIndex1, TriangleIndex2, TriangleIndex3: Integer);
-<<<<<<< HEAD
-
-  { This procedure can change Triangle*, but only by swapping some vertexes,
-    so we pass Triangle* by reference instead of by value, to avoid
-    needless mem copying.
-
-    Returns @false if cannot be calculated. }
-  function CalculateTangent(IsSTangent: Boolean; var Tangent: TVector3;
-    var Triangle3D: TTriangle3;
-    var TriangleTexCoord: TTriangle2): Boolean;
-  var
-    D: TVector2;
-    LineA, LineBC, DIn3D: TVector3;
-    MiddleIndex: Integer;
-    FarthestDistance, NewDistance, Alpha: Single;
-    SearchCoord, OtherCoord: Cardinal;
-  begin
-    if ISSTangent then
-      SearchCoord := 0 else
-      SearchCoord := 1;
-    OtherCoord := 1 - SearchCoord;
-
-    { choose such that 1st and 2nd points have longest distance along
-      OtherCoord, so 0 point is in the middle. }
-
-    { MiddleIndex means that
-      MiddleIndex, (MiddleIndex + 1) mod 3 are farthest. }
-
-    MiddleIndex := 2;
-    FarthestDistance := Abs(TriangleTexCoord.Data[0].Data[OtherCoord] - TriangleTexCoord.Data[1].Data[OtherCoord]);
-
-    NewDistance := Abs(TriangleTexCoord.Data[1].Data[OtherCoord] - TriangleTexCoord.Data[2].Data[OtherCoord]);
-    if NewDistance > FarthestDistance then
-    begin
-      MiddleIndex := 0;
-      FarthestDistance := NewDistance;
-    end;
-
-    NewDistance := Abs(TriangleTexCoord.Data[2].Data[OtherCoord] - TriangleTexCoord.Data[0].Data[OtherCoord]);
-    if NewDistance > FarthestDistance then
-    begin
-      MiddleIndex := 1;
-      FarthestDistance := NewDistance;
-    end;
-
-    if IsZero(FarthestDistance) then
-      Exit(false);
-
-    if MiddleIndex <> 0 then
-    begin
-      SwapValues(TriangleTexCoord.Data[0], TriangleTexCoord.Data[MiddleIndex]);
-      SwapValues(Triangle3D      .Data[0], Triangle3D      .Data[MiddleIndex]);
-    end;
-
-    if IsSTangent then
-    begin
-      { we want line Y = TriangleTexCoord.Data[0].Data[1]. }
-      LineA[0] := 0;
-      LineA[1] := 1;
-      LineA[2] := -TriangleTexCoord.Data[0].Data[1];
-    end else
-    begin
-      { we want line X = TriangleTexCoord.Data[0].Data[0]. }
-      LineA[0] := 1;
-      LineA[1] := 0;
-      LineA[2] := -TriangleTexCoord.Data[0].Data[0];
-    end;
-    LineBC := Line2DFrom2Points(
-      TriangleTexCoord.Data[1], TriangleTexCoord.Data[2]);
-
-    try
-      D := Lines2DIntersection(LineA, LineBC);
-    except
-      on ELinesParallel do begin Result := false; Exit; end;
-    end;
-
-    { LineBC[0, 1] is vector 2D orthogonal to LineBC.
-      If Abs(LineBC[0]) is *smaller* then it means that B and C points
-      are most different on 0 coord. }
-    if Abs(LineBC[0]) < Abs(LineBC[1]) then
-      Alpha := (                            D[0] - TriangleTexCoord.Data[1].Data[0]) /
-               (TriangleTexCoord.Data[2].Data[0] - TriangleTexCoord.Data[1].Data[0]) else
-      Alpha := (                            D[1] - TriangleTexCoord.Data[1].Data[1]) /
-               (TriangleTexCoord.Data[2].Data[1] - TriangleTexCoord.Data[1].Data[1]);
-
-    DIn3D :=
-      (Triangle3D.Data[1] * (1 - Alpha)) +
-      (Triangle3D.Data[2] * Alpha);
-
-    if D[SearchCoord] > TriangleTexCoord.Data[0].Data[SearchCoord] then
-      Tangent := DIn3D - Triangle3D.Data[0]
-    else
-      Tangent := Triangle3D.Data[0] - DIn3D;
-
-    Tangent.NormalizeMe;
-
-    Result := true;
-  end;
-
-=======
->>>>>>> 91d36c9f
 var
   TriangleCoord: TTriangle3;
   TriangleTexCoord: TTriangle2;
