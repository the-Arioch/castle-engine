{
  Copyright 2008-2021 Michalis Kamburelis.

  This file is part of "Castle Game Engine".

  "Castle Game Engine" is free software; see the file COPYING.txt,
  included in this distribution, for details about the copyright.

  "Castle Game Engine" is distributed in the hope that it will be useful,
  but WITHOUT ANY WARRANTY; without even the implied warranty of
  MERCHANTABILITY or FITNESS FOR A PARTICULAR PURPOSE.

  ----------------------------------------------------------------------------
}

{$ifdef read_interface}
<<<<<<< HEAD
  { }
  IAbstractPickableObject = interface(IX3DNode)
  ['{700E1CE8-97BD-44D2-A60F-D8639F4E72EC}']
  // TODO: Delphi
  {$ifdef FPC}
    property FdObjectType: TMFString { read GetFdobjectType }; { }
    property FdPickable: TSFBool { read GetFdpickable }; { }
  {$endif}
  end;
=======
  TPickSensorIntersectionType = (
    piGeometry,
    piBounds
  );

  TPickSensorRange = (
    prAny,
    prClosest,
    prAll,
    prAllSorted
  );
>>>>>>> b03962e0

  TAbstractPickSensorNode = class(TAbstractSensorNode)
  {$I auto_generated_node_helpers/x3dnodes_x3dpicksensornode.inc}
  end;

  TLinePickSensorNode = class(TAbstractPickSensorNode)
  {$I auto_generated_node_helpers/x3dnodes_linepicksensor.inc}
  end;

  TPickableGroupNode = class(TAbstractX3DGroupingNode)
  {$I auto_generated_node_helpers/x3dnodes_pickablegroup.inc}
  end;

  TPointPickSensorNode = class(TAbstractPickSensorNode)
  {$I auto_generated_node_helpers/x3dnodes_pointpicksensor.inc}
  end;

  TPrimitivePickSensorNode = class(TAbstractPickSensorNode)
  {$I auto_generated_node_helpers/x3dnodes_primitivepicksensor.inc}
  end;

  TVolumePickSensorNode = class(TAbstractPickSensorNode)
  {$I auto_generated_node_helpers/x3dnodes_volumepicksensor.inc}
  end;

{$endif read_interface}

{$ifdef read_implementation}

const
  PickSensorIntersectionTypeNames: array [TPickSensorIntersectionType] of String = (
    'GEOMETRY',
    'BOUNDS'
  );

  PickSensorRangeNames: array [TPickSensorRange] of String = (
    'ANY',
    'CLOSEST',
    'ALL',
    'ALL_SORTED'
  );

procedure RegisterPickingNodes;
begin
  NodesManager.RegisterNodeClasses([
    TLinePickSensorNode,
    TPickableGroupNode,
    TPointPickSensorNode,
    TPrimitivePickSensorNode,
    TVolumePickSensorNode
  ]);
end;

{$endif read_implementation}<|MERGE_RESOLUTION|>--- conflicted
+++ resolved
@@ -14,17 +14,6 @@
 }
 
 {$ifdef read_interface}
-<<<<<<< HEAD
-  { }
-  IAbstractPickableObject = interface(IX3DNode)
-  ['{700E1CE8-97BD-44D2-A60F-D8639F4E72EC}']
-  // TODO: Delphi
-  {$ifdef FPC}
-    property FdObjectType: TMFString { read GetFdobjectType }; { }
-    property FdPickable: TSFBool { read GetFdpickable }; { }
-  {$endif}
-  end;
-=======
   TPickSensorIntersectionType = (
     piGeometry,
     piBounds
@@ -36,7 +25,6 @@
     prAll,
     prAllSorted
   );
->>>>>>> b03962e0
 
   TAbstractPickSensorNode = class(TAbstractSensorNode)
   {$I auto_generated_node_helpers/x3dnodes_x3dpicksensornode.inc}
