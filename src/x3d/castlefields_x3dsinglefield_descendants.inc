--- conflicted
+++ resolved
@@ -1,5 +1,5 @@
 {
-  Copyright 2002-2018 Michalis Kamburelis.
+  Copyright 2002-2021 Michalis Kamburelis.
 
   This file is part of "Castle Game Engine".
 
@@ -2652,9 +2652,13 @@
 
 constructor TSFStringEnum.Create(const AParentNode: TX3DFileItem;
   const AExposed: boolean; const AName: string; const AEnumNames: array of string; const AValue: integer);
-begin
-  FEnumNames := TStringListCaseSens.Create;
-  AddStrArrayToStrings(AEnumNames, FEnumNames);
+var
+  I: Integer;
+begin
+  AllNamesUpperCase := true;
+  for I := 0 to FEnumNames.Count - 1 do
+    if FEnumNames[I] <> UpperCase(FEnumNames[I]) then
+      AllNamesUpperCase := false;
 
   inherited Create(AParentNode, AExposed, AName, FEnumNames[AValue]);
   { inherited Create will assign Value, and in SetValue should cause setting
@@ -2675,14 +2679,18 @@
 
 function TSFStringEnum.StringToEnumValue(const NewValue: string): Integer;
 var
-  UpperValue: string;
-begin
-  UpperValue := UpperCase(NewValue);
-  if UpperValue <> NewValue then
-    WritelnWarning('X3D', Format('Field "%s" value should be uppercase, but is not: "%s"',
-      [X3DName, NewValue]));
-
-  Result := FEnumNames.IndexOf(UpperValue);
+  NewValueFixedCase: string;
+begin
+  if AllNamesUpperCase then
+  begin
+    NewValueFixedCase := UpperCase(NewValue);
+    if NewValueFixedCase <> NewValue then
+      WritelnWarning('X3D', Format('Field "%s" value should be uppercase, but is not: "%s"',
+        [X3DName, NewValue]));
+  end else
+    NewValueFixedCase := NewValue;
+
+  Result := FEnumNames.IndexOf(NewValueFixedCase);
   if Result = -1 then
   begin
     Result := DefaultEnumValue;
@@ -3234,7 +3242,6 @@
     Lexer.NextToken;
   end;
 
-<<<<<<< HEAD
   // Calling ParseVector or ParseFloat here causes FPC 3.0.2 error
   // Error: Global Generic template references static symtable
   // TODO: check on other FPC versions and report.
@@ -3242,31 +3249,13 @@
 end;
 
 procedure TSFVec2d.SaveToStreamValue(Writer: TX3DWriter);
-=======
-constructor TSFStringEnum.Create(const AParentNode: TX3DFileItem;
-  const AExposed: boolean; const AName: string; const AEnumNames: array of string; const AValue: integer);
-var
-  I: Integer;
->>>>>>> b03962e0
 begin
   Writer.Write(Value.ToRawString);
 end;
 
-<<<<<<< HEAD
 function TSFVec2d.EqualsDefaultValue: boolean;
 begin
   Result := DefaultValueExists and TVector2Double.PerfectlyEquals(DefaultValue, Value);
-=======
-  AllNamesUpperCase := true;
-  for I := 0 to FEnumNames.Count - 1 do
-    if FEnumNames[I] <> UpperCase(FEnumNames[I]) then
-      AllNamesUpperCase := false;
-
-  inherited Create(AParentNode, AExposed, AName, FEnumNames[AValue]);
-  { inherited Create will assign Value, and in SetValue should cause setting
-    our FEnumValue }
-  Assert(AValue = FEnumValue);
->>>>>>> b03962e0
 end;
 
 function TSFVec2d.Equals(SecondValue: TX3DField): boolean;
@@ -3282,7 +3271,6 @@
     TVector2Double.PerfectlyEquals(TSFVec2d(SecondValue).Value, Value);
 end;
 
-<<<<<<< HEAD
 procedure TSFVec2d.AssignLerp(const A: Double; Value1, Value2: TX3DField);
 begin
   Value := TVector2Double.Lerp(A, (Value1 as TSFVec2d).Value, (Value2 as TSFVec2d).Value);
@@ -3291,28 +3279,6 @@
 function TSFVec2d.CanAssignLerp: boolean;
 begin
   Result := true;
-=======
-function TSFStringEnum.StringToEnumValue(const NewValue: string): Integer;
-var
-  NewValueFixedCase: string;
-begin
-  if AllNamesUpperCase then
-  begin
-    NewValueFixedCase := UpperCase(NewValue);
-    if NewValueFixedCase <> NewValue then
-      WritelnWarning('X3D', Format('Field "%s" value should be uppercase, but is not: "%s"',
-        [X3DName, NewValue]));
-  end else
-    NewValueFixedCase := NewValue;
-
-  Result := FEnumNames.IndexOf(NewValueFixedCase);
-  if Result = -1 then
-  begin
-    Result := DefaultEnumValue;
-    WritelnWarning('X3D', Format('Unknown "%s" field value: "%s"',
-      [X3DName, NewValue]));
-  end;
->>>>>>> b03962e0
 end;
 
 procedure TSFVec2d.Assign(Source: TPersistent);
