{ -*- buffer-read-only: t -*-

  Copyright 2015-2021 Michalis Kamburelis.

  This file is part of "Castle Game Engine".

  "Castle Game Engine" is free software; see the file COPYING.txt,
  included in this distribution, for details about the copyright.

  "Castle Game Engine" is distributed in the hope that it will be useful,
  but WITHOUT ANY WARRANTY; without even the implied warranty of
  MERCHANTABILITY or FITNESS FOR A PARTICULAR PURPOSE.

  ----------------------------------------------------------------------------
}

{ Automatically generated node properties.

  Do not edit this file manually!
  To add new properties:
  - add them to the text files in tools/internal/x3d-nodes-to-pascal/nodes-specification/ ,
  - and regenerate include files by running x3d-nodes-to-pascal .

  The documentation for properties should go to x3dnodes_documentation.txt . }

{$ifdef read_interface}

  public
    procedure CreateNode; override;
    class function ClassX3DType: string; override;

    strict private FEventSet_destination: TMFVec2fEvent;
    { X3D in event "set_destination". } { }
    public property EventSet_destination: TMFVec2fEvent read FEventSet_destination;

    strict private FEventSet_value: TMFVec2fEvent;
    { X3D in event "set_value". } { }
    public property EventSet_value: TMFVec2fEvent read FEventSet_value;

    strict private FEventValue_changed: TMFVec2fEvent;
    { X3D out event "value_changed". } { }
    public property EventValue_changed: TMFVec2fEvent read FEventValue_changed;

    strict private FFdInitialDestination: TMFVec2f;
    { X3D field "initialDestination". } { }
    public property FdInitialDestination: TMFVec2f read FFdInitialDestination;
    { Set X3D field "initialDestination". } { }
    procedure SetInitialDestination(const Value: array of TVector2); overload;
    { Set X3D field "initialDestination". } { }
<<<<<<< HEAD
    procedure SetInitialDestination(const Value: TVector2List); overload;
=======
    procedure SetInitialDestination(const Value: TVector2List);

    strict private FFdInitialValue: TMFVec2f;
    { X3D field "initialValue". } { }
    public property FdInitialValue: TMFVec2f read FFdInitialValue;
>>>>>>> b03962e0
    { Set X3D field "initialValue". } { }
    procedure SetInitialValue(const Value: array of TVector2); overload;
    { Set X3D field "initialValue". } { }
    procedure SetInitialValue(const Value: TVector2List); overload;

{$endif read_interface}

{$ifdef read_implementation}

{ TTexCoordDamper2DNode ----------------------------------------------- }

procedure TTexCoordDamper2DNode.SetInitialDestination(const Value: array of TVector2);
begin
  FdInitialDestination.Send(Value);
end;

procedure TTexCoordDamper2DNode.SetInitialDestination(const Value: TVector2List);
begin
  FdInitialDestination.Send(Value);
end;

procedure TTexCoordDamper2DNode.SetInitialValue(const Value: array of TVector2);
begin
  FdInitialValue.Send(Value);
end;

procedure TTexCoordDamper2DNode.SetInitialValue(const Value: TVector2List);
begin
  FdInitialValue.Send(Value);
end;

class function TTexCoordDamper2DNode.ClassX3DType: String;
begin
  Result := 'TexCoordDamper2D';
end;

procedure TTexCoordDamper2DNode.CreateNode;
begin
  inherited;

  FEventSet_destination := TMFVec2fEvent.Create(Self, 'set_destination', true);
  AddEvent(FEventSet_destination);

  FEventSet_value := TMFVec2fEvent.Create(Self, 'set_value', true);
  AddEvent(FEventSet_value);

  FEventValue_changed := TMFVec2fEvent.Create(Self, 'value_changed', false);
  AddEvent(FEventValue_changed);

  FFdInitialDestination := TMFVec2f.Create(Self, False, 'initialDestination', []);
   FdInitialDestination.ChangeAlways := chVisibleNonGeometry;
  AddField(FFdInitialDestination);

  FFdInitialValue := TMFVec2f.Create(Self, False, 'initialValue', []);
   FdInitialValue.ChangeAlways := chVisibleNonGeometry;
  AddField(FFdInitialValue);
end;

{$endif read_implementation}<|MERGE_RESOLUTION|>--- conflicted
+++ resolved
@@ -47,15 +47,11 @@
     { Set X3D field "initialDestination". } { }
     procedure SetInitialDestination(const Value: array of TVector2); overload;
     { Set X3D field "initialDestination". } { }
-<<<<<<< HEAD
     procedure SetInitialDestination(const Value: TVector2List); overload;
-=======
-    procedure SetInitialDestination(const Value: TVector2List);
 
     strict private FFdInitialValue: TMFVec2f;
     { X3D field "initialValue". } { }
     public property FdInitialValue: TMFVec2f read FFdInitialValue;
->>>>>>> b03962e0
     { Set X3D field "initialValue". } { }
     procedure SetInitialValue(const Value: array of TVector2); overload;
     { Set X3D field "initialValue". } { }
