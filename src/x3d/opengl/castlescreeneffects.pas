--- conflicted
+++ resolved
@@ -23,12 +23,8 @@
 uses SysUtils, Classes,
   {$ifdef FPC} CastleGL, {$else} OpenGL, OpenGLext, {$endif}
   CastleVectors, CastleGLShaders, CastleUIControls, X3DNodes, CastleGLImages,
-<<<<<<< HEAD
-  CastleRectangles, CastleScene, CastleTransform, CastleCameras,
+  CastleRectangles, CastleScene, CastleTransform, CastleCameras, CastleGLUtils,
   CastleRenderOptions;
-=======
-  CastleRectangles, CastleScene, CastleTransform, CastleCameras, CastleGLUtils;
->>>>>>> d3ca1c24
 
 { Standard GLSL vertex shader for screen effect.
   @bold(In your own programs, it's usually easier to use TGLSLScreenEffect,
@@ -312,11 +308,7 @@
 
 implementation
 
-<<<<<<< HEAD
 uses CastleUtils, CastleGLUtils, CastleLog, CastleRenderContext;
-=======
-uses CastleUtils, CastleLog, CastleRenderContext, CastleRenderOptions;
->>>>>>> d3ca1c24
 
 function ScreenEffectVertex: string;
 begin
