{
  Copyright 2003-2018 Michalis Kamburelis.

  This file is part of "Castle Game Engine".

  "Castle Game Engine" is free software; see the file COPYING.txt,
  included in this distribution, for details about the copyright.

  "Castle Game Engine" is distributed in the hope that it will be useful,
  but WITHOUT ANY WARRANTY; without even the implied warranty of
  MERCHANTABILITY or FITNESS FOR A PARTICULAR PURPOSE.

  ----------------------------------------------------------------------------
}

{ Blending management for OpenGL rendering.
  @exclude Internal unit for CastleScene. }
unit CastleSceneInternalBlending;

{$I castleconf.inc}
{$ifdef FPC}{$modeswitch nestedprocvars}{$H+}{$endif}

interface

uses CastleSceneCore, CastleGLUtils, CastleShapes, CastleSceneInternalShape,
  CastleRenderOptions;

type
  TBlendingRenderer = class
  private
    SceneCore: TCastleSceneCore;
    SourceFactorSet: TBlendingSourceFactor;
    DestinationFactorSet: TBlendingDestinationFactor;
    Active: Boolean; //< between RenderBegin and RenderEnd
    function DefaultSourceFactor: TBlendingSourceFactor;
    function DefaultDestinationFactor: TBlendingDestinationFactor;
  public
    constructor Create(const AScene: TCastleSceneCore);

    { Start rendering shapes with blending. }
    procedure RenderBegin;

    { Stop rendering shapes with blending.
      It is ignored if RenderBegin was not called earlier. }
    procedure RenderEnd;

    { If we are rendering with blending (between RenderBegin and RenderEnd)
      and this Shape uses blending,
      then determine what blending source/destination factors
      to use for rendering Shape, and set OpenGL state like glBlendFunc. }
    procedure BeforeRenderShape(const Shape: TGLShape);
  end;

{ Fill a TShapeList with only opaque (UseBlending = @false) or
  only transparent shapes (UseBlending = @true). }
procedure ShapesFilterBlending(
  const Tree: TShapeTree;
  const OnlyActive, OnlyVisible, OnlyCollidable: boolean;
  const TestShapeVisibility: TTestShapeVisibility;
  const FilteredShapes: TShapeList; const UseBlending: boolean);

implementation

uses SysUtils,
<<<<<<< HEAD
  {$ifdef FPC}{$ifdef CASTLE_OBJFPC}CastleGL, {$else}GL, GLExt, {$endif}{$else}OpenGL, OpenGLext, {$endif}
  CastleLog, X3DNodes, CastleScene, CastleTimeUtils;
=======
  {$ifdef CASTLE_OBJFPC} CastleGL, {$else} GL, GLExt, {$endif}
  CastleLog, X3DNodes, CastleScene, CastleTimeUtils, CastleRenderContext;
>>>>>>> b03962e0

{ Given blending name (as defined by X3D BlendMode node spec,
  http://www.instantreality.org/documentation/nodetype/BlendMode/),
  returns @true and corresponding Factor.

  Returns @false if S doesn't match any known name, or it's "none",
  or it's not supported by the current OpenGL implementation (some factors
  may require newer OpenGL versions), or it's not for this kind
  (which means it's not for source factor if Source = true,
  or it's not for dest factor is Source = false).

  If returns @true, then also updates NeedsConstXxx.
  "Updates" means that always does something like
    NeedsConstXxx := NeedsConstXxx or <this factor needs them>;
  so can only change from false to true.
}
function BlendingFactorNameToStr(S: string;
  out Factor: TBlendingSourceFactor;
  var NeedsConstColor, NeedsConstAlpha: boolean): boolean; overload;
const
  FactorNames: array [TBlendingSourceFactor] of string =
  (
    'src_alpha',
    'one_minus_src_alpha',
    'zero',
    'one',

    'dst_color',
    'src_color',
    'dst_alpha',

    'one_minus_dst_color',
    'one_minus_src_color',
    'one_minus_dst_alpha',

    'src_alpha_saturate',

    'constant_color',
    'one_minus_constant_color',
    'constant_alpha',
    'one_minus_constant_alpha'
  );
  ConstColor = [bsConstantColor, bsOneMinusConstantColor];
  ConstAlpha = [bsConstantAlpha, bsOneMinusConstantAlpha];
var
  I: TBlendingSourceFactor;
begin
  Result := false;

  S := LowerCase(S);
  if S = 'none' then Exit(false);

  for I := Low(I) to High(I) do
    if FactorNames[I] = S then
    begin
      Factor := I;

      { check is GL version enough, or some GL extensions available
        for more exotic factors. }

      if ((I in ConstColor) or (I in ConstAlpha)) and
         (not GLFeatures.BlendConstant) then
      begin
        WritelnLog('Blending', Format('Blending factor "%s" not available. It requires OpenGL >= 1.4 or ARB_imaging or OpenGL ES >= 2.0 extension, and is known to not work with fglrx (ATI Linux drivers)', [S]));
        Exit(false);
      end;

      {$ifndef OpenGLES}
      if (not GLFeatures.Version_1_4) and
         (Factor in [bsSrcColor, bsOneMinusSrcColor]) then
      begin
        WritelnLog('Blending', Format('Blending factor "%s" as "source" requires OpenGL 1.4', [S]));
        Exit(false);
      end;
      {$endif}

      NeedsConstColor := NeedsConstColor or (I in ConstColor);
      NeedsConstAlpha := NeedsConstAlpha or (I in ConstAlpha);

      Exit(true);
    end;

  WritelnWarning('VRML/X3D', Format('Unknown blending source factor name "%s"', [S]));
end;

function BlendingFactorNameToStr(S: string;
  out Factor: TBlendingDestinationFactor;
  var NeedsConstColor, NeedsConstAlpha: boolean): boolean; overload;
const
  FactorNames: array [TBlendingDestinationFactor] of string =
  (
    'src_alpha',
    'one_minus_src_alpha',
    'zero',
    'one',

    'dst_color',
    'src_color',
    'dst_alpha',

    'one_minus_dst_color',
    'one_minus_src_color',
    'one_minus_dst_alpha',

    // 'src_alpha_saturate', // not supported as destination factor

    'constant_color',
    'one_minus_constant_color',
    'constant_alpha',
    'one_minus_constant_alpha'
  );
  ConstColor = [bdConstantColor, bdOneMinusConstantColor];
  ConstAlpha = [bdConstantAlpha, bdOneMinusConstantAlpha];
var
  I: TBlendingDestinationFactor;
begin
  Result := false;

  S := LowerCase(S);
  if S = 'none' then Exit(false);

  for I := Low(I) to High(I) do
    if FactorNames[I] = S then
    begin
      Factor := I;

      { check is GL version enough, or some GL extensions available
        for more exotic factors. }

      if ((I in ConstColor) or (I in ConstAlpha)) and
         (not GLFeatures.BlendConstant) then
      begin
        WritelnLog('Blending', Format('Blending factor "%s" not available. It requires OpenGL >= 1.4 or ARB_imaging or OpenGL ES >= 2.0 extension, and is known to not work with fglrx (ATI Linux drivers)', [S]));
        Exit(false);
      end;

      {$ifndef OpenGLES}
      if (not GLFeatures.Version_1_4) and
         (Factor in [bdDstColor, bdOneMinusDstColor]) then
      begin
        WritelnLog('Blending', Format('Blending factor "%s" as "destination" requires OpenGL 1.4', [S]));
        Exit(false);
      end;
      {$endif}

      NeedsConstColor := NeedsConstColor or (I in ConstColor);
      NeedsConstAlpha := NeedsConstAlpha or (I in ConstAlpha);

      Exit(true);
    end;

  WritelnWarning('VRML/X3D', Format('Unknown blending destination factor name "%s"', [S]));
end;

{ TBlendingRenderer ---------------------------------------------------------- }

constructor TBlendingRenderer.Create(const AScene: TCastleSceneCore);
begin
  inherited Create;
  SceneCore := AScene;
end;

function TBlendingRenderer.DefaultSourceFactor: TBlendingSourceFactor;
begin
  Result := TCastleScene(SceneCore).RenderOptions.BlendingSourceFactor;
end;

function TBlendingRenderer.DefaultDestinationFactor: TBlendingDestinationFactor;
begin
  Result := TCastleScene(SceneCore).RenderOptions.BlendingDestinationFactor;
end;

procedure TBlendingRenderer.RenderBegin;
begin
  Active := true;

  RenderContext.DepthBufferUpdate := false;
  glEnable(GL_BLEND);

  { Set glBlendFunc using RenderOptions.BlendingXxxFactor }
  SourceFactorSet := DefaultSourceFactor;
  DestinationFactorSet := DefaultDestinationFactor;
  GLBlendFunction(SourceFactorSet, DestinationFactorSet);
end;

procedure TBlendingRenderer.RenderEnd;
begin
  if not Active then
    Exit;
  Active := false;

  { restore glDepthMask and blending state to default values }
  RenderContext.DepthBufferUpdate := true;
  glDisable(GL_BLEND);
end;

procedure TBlendingRenderer.BeforeRenderShape(const Shape: TGLShape);

{ Looks at Scene.RenderOptions.BlendingXxx and Appearance.blendMode of X3D node.
  If different than currently set, then changes BlendingXxxFactorSet and updates
  by glBlendFunc. This way, we avoid calling glBlendFunc too often
  (which is potentially costly, since it changes GL state). }

var
  B: TBlendModeNode;
  NewSrc: TBlendingSourceFactor;
  NewDest: TBlendingDestinationFactor;
  NeedsConstColor, NeedsConstAlpha: boolean;
begin
  if not (Active and Shape.UseBlending) then
    Exit;

  NeedsConstColor := false;
  NeedsConstAlpha := false;

  B := Shape.State.BlendMode;
  if B <> nil then
  begin
    if not BlendingFactorNameToStr(B.FdSrcFactor.Value, NewSrc, NeedsConstColor, NeedsConstAlpha) then
      NewSrc := DefaultSourceFactor;
    if not BlendingFactorNameToStr(B.FdDestFactor.Value, NewDest, NeedsConstColor, NeedsConstAlpha) then
      NewDest := DefaultDestinationFactor;
  end else
  begin
    NewSrc := DefaultSourceFactor;
    NewDest := DefaultDestinationFactor;
  end;

  if (SourceFactorSet <> NewSrc) or
     (DestinationFactorSet <> NewDest) then
  begin
    SourceFactorSet := NewSrc;
    DestinationFactorSet := NewDest;
    GLBlendFunction(SourceFactorSet, DestinationFactorSet);
  end;

  { We track last source/dest factor, but we don't track last constant color/alpha.
    So just set them always, if needed. }
  if GLFeatures.BlendConstant then
  begin
    if NeedsConstColor then
    begin
      Assert(B <> nil);
      glBlendColor(
        B.FdColor.Value[0],
        B.FdColor.Value[1],
        B.FdColor.Value[2],
        1 - B.FdColorTransparency.Value);
    end else
    if NeedsConstAlpha then
    begin
      Assert(B <> nil);
      glBlendColor(0, 0, 0, 1 - B.FdColorTransparency.Value);
    end;
  end;
end;

{ global --------------------------------------------------------------------- }

procedure ShapesFilterBlending(
  const Tree: TShapeTree;
  const OnlyActive, OnlyVisible, OnlyCollidable: boolean;
  const TestShapeVisibility: TTestShapeVisibility;
  const FilteredShapes: TShapeList; const UseBlending: boolean);

  {$ifdef FPC}
  procedure AddToList(const Shape: TShape);
  {$else}
  function CaptureAddToList: TShapeTraverseFunc;
  begin
    Result := procedure(const Shape: TShape)
  {$endif}
  begin
    if TGLShape(Shape).UseBlending = UseBlending then
      FilteredShapes.Add(Shape);
  end;
  {$ifndef FPC}
  end;
  {$endif}

  {$ifdef FPC}
  procedure AddToListIfTested(const Shape: TShape);
  {$else}
  function CaptureAddToListIfTested: TShapeTraverseFunc;
  begin
    Result := procedure(const Shape: TShape)
  {$endif}
  begin
    if (TGLShape(Shape).UseBlending = UseBlending) and
       TestShapeVisibility(TGLShape(Shape)) then
      FilteredShapes.Add(Shape);
  end;
  {$ifndef FPC}
  end;
  {$endif}

begin
  FrameProfiler.Start(fmRenderShapesFilterBlending);

  { Use "Count := 0" instead of Clear, this way previous Capacity remains }
  FilteredShapes.Count := 0;
  { Set Capacity to max value at the beginning, to speed adding items later. }
  FilteredShapes.Capacity := Tree.MaxShapesCount;

  if Assigned(TestShapeVisibility) then
    Tree.Traverse({$ifdef FPC}{$ifdef CASTLE_OBJFPC}@{$endif}AddToListIfTested{$else}CaptureAddToListIfTested(){$endif}, OnlyActive, OnlyVisible, OnlyCollidable) else
    Tree.Traverse({$ifdef FPC}{$ifdef CASTLE_OBJFPC}@{$endif}AddToList{$else}CaptureAddToList(){$endif}, OnlyActive, OnlyVisible, OnlyCollidable);
  FrameProfiler.Stop(fmRenderShapesFilterBlending);
end;

end.<|MERGE_RESOLUTION|>--- conflicted
+++ resolved
@@ -62,13 +62,8 @@
 implementation
 
 uses SysUtils,
-<<<<<<< HEAD
   {$ifdef FPC}{$ifdef CASTLE_OBJFPC}CastleGL, {$else}GL, GLExt, {$endif}{$else}OpenGL, OpenGLext, {$endif}
-  CastleLog, X3DNodes, CastleScene, CastleTimeUtils;
-=======
-  {$ifdef CASTLE_OBJFPC} CastleGL, {$else} GL, GLExt, {$endif}
   CastleLog, X3DNodes, CastleScene, CastleTimeUtils, CastleRenderContext;
->>>>>>> b03962e0
 
 { Given blending name (as defined by X3D BlendMode node spec,
   http://www.instantreality.org/documentation/nodetype/BlendMode/),
