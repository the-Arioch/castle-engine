{%MainUnit castletransform.pas}
{
  Copyright 2017-2022 Michalis Kamburelis.

  This file is part of "Castle Game Engine".

  "Castle Game Engine" is free software; see the file COPYING.txt,
  included in this distribution, for details about the copyright.

  "Castle Game Engine" is distributed in the hope that it will be useful,
  but WITHOUT ANY WARRANTY; without even the implied warranty of
  MERCHANTABILITY or FITNESS FOR A PARTICULAR PURPOSE.

  ----------------------------------------------------------------------------
}

{ Physics. Integrates TCastleTransform with Kraft physics engine. }

{$ifdef read_interface}

  { Information send along with TCollisionEvent event, like
    TCastleRigidBody.OnCollisionEnter, TCastleRigidBody.OnCollisionExit. }
  TPhysicsCollisionDetails = record
  public
    Transforms: array[0..1] of TCastleTransform;
    function OtherTransform: TCastleTransform;
  end;

  { Configure physics simulation calculation. }
  TPhysicsProperties = class(TComponent)
  strict private
    FAngularVelocityRK4Integration: Boolean;
    FLinearVelocityRK4Integration: Boolean;
    FFrequency: Single;
    FGravityStrength: Single;
    FMaxPhysicsTicksPerUpdate: Cardinal;
    FUpdateCollidersScaleAtRuntime: Boolean;
    FContinuousCollisionDetection: Boolean;
    procedure SetAngularVelocityRK4Integration(const AValue: Boolean);
    procedure SetLinearVelocityRK4Integration(const AValue: Boolean);
    procedure SetFrequency(const AValue: Single);
    procedure SetUpdateCollidersScaleAtRuntime(const AValue: Boolean);
    procedure SetContinuousCollisionDetection(const AValue: Boolean);
  private
    { Buffer to not count physics step time per frame }
    FPhysicsTimeStep: TFloatTime;
    RootTransform: TCastleAbstractRootTransform;
  public
    const
      DefaultAngularVelocityRK4Integration = false;
      DefaultLinearVelocityRK4Integration = false;
      DefaultFrequency = 60.0;
      DefaultMaxPhysicsTicksPerUpdate = 5;
      DefaultGravityStrength = 9.81;
      DefaultUpdateCollidersScaleAtRuntime = true;
      DefaultContinuousCollisionDetection = true;
    constructor Create(AOwner: TComponent); override;
  published
    { Use a more precise (but also more expensive) method for simulating angular velocity.
      The "RK4" refers to Runge–Kutta method. }
    property AngularVelocityRK4Integration: Boolean read FAngularVelocityRK4Integration write SetAngularVelocityRK4Integration default DefaultAngularVelocityRK4Integration;

    { Use a more precise (but also more expensive) method for simulating linear velocity.
      The "RK4" refers to Runge–Kutta method. }
    property LinearVelocityRK4Integration: Boolean read FLinearVelocityRK4Integration write SetLinearVelocityRK4Integration default DefaultLinearVelocityRK4Integration;

    { How often should the physics simulation run in a second.
      Larger values increase accuracy (up to a certain point), but also increase the CPU overhead. }
    property Frequency: Single read FFrequency write SetFrequency {$ifdef FPC}default DefaultFrequency{$endif};

    { Physics gravity is set using the -GravityUp vector (from main camera)
      multiplied with GravityStrength. }
    property GravityStrength: Single read FGravityStrength write FGravityStrength {$ifdef FPC}default DefaultGravityStrength{$endif};

    { Non-zero value avoids the "spiral of death" when the physics takes
      a long time to calculate.

      When the value is zero, physics makes always as many steps as necessary,
      to advance the time by @code(1 / @link(Frequency)) steps.
      This means that if physics takes a long time to calculate,
      next time it will take even longer time to calculate (it will need more steps),
      thus we have a "spiral of death" that leads to lower and lower FPS. }
    property MaxPhysicsTicksPerUpdate: Cardinal read FMaxPhysicsTicksPerUpdate write FMaxPhysicsTicksPerUpdate default DefaultMaxPhysicsTicksPerUpdate;

    { When set to true it works like in editor - when you change scale,
      it changes colliders size, otherwise scale is updated only after attaching
      collider to world. }
    property UpdateCollidersScaleAtRuntime: Boolean read FUpdateCollidersScaleAtRuntime write SetUpdateCollidersScaleAtRuntime default DefaultUpdateCollidersScaleAtRuntime;

    { Should engine use continous collision detection (CCD). }
    property ContinuousCollisionDetection: Boolean read FContinuousCollisionDetection write SetContinuousCollisionDetection default DefaultContinuousCollisionDetection;
  end;

  { Abstract collider class, ancestor of @link(TCastleSphereCollider), @link(TCastleBoxCollider)
    and others. }
  TCastleCollider = class(TCastleBehavior)
  strict private
    { Implementation note:
      This doesn't store any references to Kraft objects.
      This only describes shape.
      TCastleRigidBody takes care of initializing Kraft. }
    FDensity, FMass, FRestitution, FFriction: Single;
    { When @false, behave as if Translation/Rotation/Scale/FLocalTransform/FLocalInverseTransform
      were all "identity", i.e. "no transformation".
      This is an often case, so we want to optimize it. }
    FTranslation: TVector3;
    FRotation: TVector4;
    FAutoSize: Boolean;
    FCalculatingSize: Boolean; //< are we inside CalculateSize or InternalAutoSize
  private
    FKraftShape: TKraftShape;  // owned by TKraftRigidBody
    FUseLocalTransform: Boolean;
    FLocalTransform: TMatrix4;
    FLocalInverseTransform: TMatrix4;

    { Updates FLocalTransformation and FUseLocalTransformation after changing
      Translation, Scale, Rotation and in InitializeKraft. }
    procedure UpdateLocalTransform;

    { Initializes Kraft shape returns false if initialization fails }
    function InitializeKraft(const APhysics: TKraft;
      const ACastleRigidBody: TCastleRigidBody): Boolean;

    procedure SetDensity(const AValue: Single);
    procedure SetMass(const AValue: Single);
    procedure SetRestitution(const AValue: Single);
    procedure SetFriction(const AValue: Single);
    procedure SetTranslation(const AValue: TVector3);
    procedure SetRotation(const AValue: TVector4);
    procedure SetScale(const AValue: TVector3);
    procedure SetAutoSize(const AValue: Boolean);
    function StoredWithAutoSize: Boolean;
    function GetRigidBody: TCastleRigidBody;
  protected
    FLastUsedWorldScale: TVector3; // Last world scale used to change collider size
    FScale: TVector3; // Collider scale

    function CreateKraftShape(const APhysics: TKraft;
      const ARigidBody: TKraftRigidBody): TKraftShape; virtual; abstract;

    { Notify CastleRigidBody that kraft shape need be recreated }
    procedure ShapeChangedNotifyRigidBody;
    function ForceStaticBody: Boolean; virtual;

    procedure WorldAfterAttach; override;
    procedure WorldBeforeDetach; override;

    { Only one TCastleCollider behavior can be added to a given
      TCastleTransform so we check that here. }
    function CanAttachToParent(const NewParent: TCastleTransform;
      out ReasonWhyCannot: String): Boolean; override;

    { Updates scale after for example adding collider to world
      This procedure only updates FLastUsedWorldScale and calls
      ShapeChangedNotifyRigidBody. You should multiply collider size in
      your descendant CreateKraftShape(). }
    procedure UpdateScale(ForceUpdate: Boolean); overload;

    { Sets AutoSize = @false, unless this is called
      inside InternalAutoSize or at loading.
      Call this when something changes collider size explicitly,
      e.g. TCastleSphereCollider.Radius changes. }
    procedure DisableAutoSize;

    { Recalculate collider size.
      Do not be concerned about AutoSize here, just update collider properties.
      The default implementation resets Translation, Rotation, Scale. }
    procedure CalculateSizeCore; virtual;
  public
    const
      { Default for @link(Density). }
      DefaultDensity = 1.0;
      { Default for @link(Mass), zero means "use @link(Density) instead". }
      DefaultMass = 0.0;
      { Default for @link(Restitution). }
      DefaultRestitution = 0.0;
      { Default for @link(Friction). }
      DefaultFriction = 0.5;

    class var
      { Minimal collider thickness used by autosize in default 3d mode.

        AutoSizeMinimalThickness change only affects new size recalculations.}
      AutoSizeMinimalThickness: Single;
      { Minimal collider thickness used by autosize in 2d mode.

        AutoSizeMinimalThickness change only affects new size recalculations.}
      AutoSizeMinimalThickness2D: Single;

    constructor Create(AOwner: TComponent); override;
    destructor Destroy; override;
    function PropertySections(const PropertyName: String): TPropertySections; override;

    { Recalculate collider size using parent bounding box, only if @link(AutoSize) says we should recalculate.
      Ignored if not @link(AutoSize). }
    procedure InternalAutoSize;

    { Calculate collider size to reflect parent bounding box now.
      This works regardless of @link(AutoSize) value,
      and doesn't change @link(AutoSize) value.
      The idea is that you can call it when

      @orderedList(
        @item(You have @link(AutoSize) = @false and want to adjust size to bounding box
          at specific moment.)
        @item(You have @link(AutoSize) = @true but still want to force recalculation right now,
          because @link(AutoSize) doesn't do it too eagerly (see AutoSize description).
        )
      )

      @seealso AutoSize }
    procedure CalculateSize;

    { Local collider translation, relative to parent TCastleTransform.
      Note that CalculateSize and AutoSize mechanisms set it automatically. }
    property Translation: TVector3 read FTranslation write SetTranslation;

    { Local collider rotation, relative to parent TCastleTransform.
      Note that CalculateSize and AutoSize mechanisms set it automatically. }
    property Rotation: TVector4 read FRotation write SetRotation;

    { Local collider scale, relative to parent TCastleTransform.
      Note that CalculateSize and AutoSize mechanisms set it automatically. }
    property Scale: TVector3 read FScale write SetScale;
  published
    { Automatically calculate collider properties that determine collider size
      based on the parent transformation bounding box.

      When this is set, properties like
      @link(TCastleSphereCollider.Radius) or @link(TCastleBoxCollider.Size)
      are automatically updated to the best values to match collider size
      with the parent @link(TCastleTransform.LocalBoundingBox).

      Note that even when this is @true, the collider size recalculation is not done
      too "eagerly", i.e. the collider size is not recalculated on every possible change.
      For example, if you animate a TCastleScene, then bounding box may change every frame
      (note: it depends on the technique; e.g. glTF models with skinned animation
      have a complete bounding box of the animation precalculated and constant;
      but X3D models morphed using CoordinateInterpolator have bounding box
      changing every frame).

      But it would be bad to change the collider size (even at design-time) every frame.
      That's because changing the collider size may imply (for the underlying physics engine)
      recreation of internal srtuctures and reinitialization of the collision state.
      So in the ideal case, the collider size should just stay constant once the object
      has been added to some TCastleViewport and it may interact with other physics bodies.

      You can always manually force recalculation of the collider size using the
      @link(CalculateSize) method. }
    property AutoSize: Boolean read FAutoSize write SetAutoSize default true;

    { Density (per volume) in kg, this implicitly determines mass
      (volume is automatically calculated by the physics engine).
      If you instead prefer to explicitly set mass, set @link(Mass)
      property to something non-zero. }
    property Density: Single read FDensity write SetDensity
      {$ifdef FPC}default DefaultDensity{$endif};

    { Mass in kg. When non-zero, this overrides the automatically calculated
      mass from the volume and @link(Density). }
    property Mass: Single read FMass write SetMass
      {$ifdef FPC}default DefaultMass{$endif};

    { Larger restitution means that on collision, this object behaves more elastic.
      Reasonable values are between 0 (inelastic) and 1 (elastic).
      See https://en.wikipedia.org/wiki/Coefficient_of_restitution . }
    property Restitution: Single read FRestitution write SetRestitution
      {$ifdef FPC}default DefaultRestitution{$endif};

    { Larger friction means that it is harder for body to slide alongside another object. }
    property Friction: Single read FFriction write SetFriction
      {$ifdef FPC}default DefaultFriction{$endif};

  {$define read_interface_class}
  {$I auto_generated_persistent_vectors/tcastlecollider_persistent_vectors.inc}
  {$undef read_interface_class}
  end;

  { Collide as an infinite plane.
    Add this collider to TCastleTransform behaviors, along with a TCastleRigidBody,
    to make the given TCastleTransform be affected by physics and collide with other physics bodies.

    In the current implementation, this collider supports only static rigid bodies.
    The associated TCastleRigidBody instance (with the same TCastleTransform parent)
    will behave as if @link(TCastleRigidBody.Dynamic) and @link(TCastleRigidBody.Animated) are @false. }
  TCastlePlaneCollider = class(TCastleCollider)
  strict private
    FNormal: TVector3;
    FDistance: Single;
    procedure SetNormal(const AValue: TVector3);
    procedure SetDistance(const AValue: Single);
  protected
    function CreateKraftShape(const APhysics: TKraft;
      const ARigidBody: TKraftRigidBody): TKraftShape; override;
    function ForceStaticBody: Boolean; override;
    procedure CalculateSizeCore; override;
  public
    constructor Create(AOwner: TComponent); override;
    destructor Destroy; override;
    function PropertySections(const PropertyName: String): TPropertySections; override;

    { Normal vector of the plane.
      By default this is +Y (if not AutoSize).
      This makes the default plane by constant in Y axis, and span to infinity in X and Z axis.
      This makes it nice as a ground/floor in 3D. }
    property Normal: TVector3 read FNormal write SetNormal stored StoredWithAutoSize;
  published
    { Distance from (0,0,0) to the point.
      Default 0 (if not AutoSize). }
    property Distance: Single read FDistance write SetDistance stored StoredWithAutoSize;

  {$define read_interface_class}
  {$I auto_generated_persistent_vectors/tcastleplanecollider_persistent_vectors.inc}
  {$undef read_interface_class}
  end;

  { Collide as a box.
    Add this collider to TCastleTransform behaviors, along with a TCastleRigidBody,
    to make the given TCastleTransform be affected by physics and collide with other physics bodies. }
  TCastleBoxCollider = class(TCastleCollider)
  strict private
    FMode2D: Boolean;
    FSize: TVector3; // calculated size without scale
    FVisualisation: TCastleTransform;
    procedure SetSize(const AValue: TVector3);
    procedure SetMode2D(const AValue: Boolean);
  private
    class procedure CreateComponent2D(Sender: TObject);
  protected
    function CreateKraftShape(const APhysics: TKraft;
      const ARigidBody: TKraftRigidBody): TKraftShape; override;
    procedure CalculateSizeCore; override;
  public
    constructor Create(AOwner: TComponent); override;
    destructor Destroy; override;
    function PropertySections(const PropertyName: String): TPropertySections; override;
    procedure DesigningBegin; override;
    procedure DesigningEnd; override;
    procedure BeforeDestruction; override;

    { Box size.
      Default is (2,2,2) (if not AutoSize), consistent with TCastleBox. }
    property Size: TVector3 read FSize write SetSize;
  published
    { If @true, we calculate automatic size looking only at sizes in XY. }
    property Mode2D: Boolean read FMode2D write SetMode2D default false;

  {$define read_interface_class}
  {$I auto_generated_persistent_vectors/tcastleboxcollider_persistent_vectors.inc}
  {$undef read_interface_class}
  end;

  { Collide as a sphere.
    Add this collider to TCastleTransform behaviors, along with a TCastleRigidBody,
    to make the given TCastleTransform be affected by physics and collide with other physics bodies. }
  TCastleSphereCollider = class(TCastleCollider)
  strict private
    FRadius: Single;
    FMode2D: Boolean;
    FVisualisation: TCastleTransform;
    procedure SetRadius(const AValue: Single);
    procedure SetMode2D(const AValue: Boolean);
  private
    class procedure CreateComponent2D(Sender: TObject);
  protected
    function CreateKraftShape(const APhysics: TKraft;
      const ARigidBody: TKraftRigidBody): TKraftShape; override;
    procedure CalculateSizeCore; override;
  public
    constructor Create(AOwner: TComponent); override;
    function PropertySections(const PropertyName: String): TPropertySections; override;
    procedure DesigningBegin; override;
    procedure DesigningEnd; override;
    procedure BeforeDestruction; override;
  published
    { Sphere radius.
      Default is 1 (if not AutoSize), consistent with TCastleSphere. }
    property Radius: Single read FRadius write SetRadius stored StoredWithAutoSize;

    { If @true, we calculate automatic size looking only at sizes in XY. }
    property Mode2D: Boolean read FMode2D write SetMode2D default false;
  end;

  { Collide as a capsule.
    Add this collider to TCastleTransform behaviors, along with a TCastleRigidBody,
    to make the given TCastleTransform be affected by physics and collide with other physics bodies. }
  TCastleCapsuleCollider = class(TCastleCollider)
  strict private
    FRadius: Single;
    FHeight: Single;
    FMode2D: Boolean;
    procedure SetRadius(const AValue: Single);
    procedure SetHeight(const AValue: Single);
    procedure SetMode2D(const AValue: Boolean);
  private
    class procedure CreateComponent2D(Sender: TObject);
  protected
    function CreateKraftShape(const APhysics: TKraft;
      const ARigidBody: TKraftRigidBody): TKraftShape; override;
    procedure CalculateSizeCore; override;
  public
    constructor Create(AOwner: TComponent); override;
    function PropertySections(const PropertyName: String): TPropertySections; override;
  published
    { Sphere (at both top and bottom of capsule) radius.
      Default is 1 (if not AutoSize), consistent with TCastleSphere. }
    property Radius: Single read FRadius write SetRadius stored StoredWithAutoSize;

    { Sphere (at both top and bottom of capsule) radius.
      Default is 2 (if not AutoSize), consistent with TCastleCylinder. }
    property Height: Single read FHeight write SetHeight stored StoredWithAutoSize;

    { If @true, we calculate automatic size looking only at sizes in XY. }
    property Mode2D: Boolean read FMode2D write SetMode2D default false;
  end;

  { Collide as a set of triangles determined by @link(Mesh).
    Add this collider to TCastleTransform behaviors, along with a TCastleRigidBody,
    to make the given TCastleTransform be affected by physics and collide with other physics bodies.

    Make sure to set the @link(Mesh) property.

    In the current implementation, this collider supports only static rigid bodies.
    The associated TCastleRigidBody instance (with the same TCastleTransform parent)
    will behave as if @link(TCastleRigidBody.Dynamic) and @link(TCastleRigidBody.Animated) are @false. }
  TCastleMeshCollider = class(TCastleCollider)
  strict private
    FKraftMesh: TKraftMesh;
    FMesh: TCastleTransform;
    FDoubleSided: Boolean;
    procedure AddTriangle(Shape: TObject;
      const Position: TTriangle3;
      const Normal: TTriangle3; const TexCoord: TTriangle4;
      const Face: TFaceIndex);
    procedure SetDoubleSided(const Value: Boolean);
  protected
    function CreateKraftShape(const APhysics: TKraft;
      const ARigidBody: TKraftRigidBody): TKraftShape; override;
    procedure SetMesh(const AValue: TCastleTransform);
    { In case of mesh collider only remove Translation, Rotation and Scale }
    function ForceStaticBody: Boolean; override;
  public
    function PropertySections(const PropertyName: String): TPropertySections; override;
  published
    { Mesh which is used to collide.
      It can be a TCastleScene, TCastleBox or other instance of TCastleTransform
      with @link(TCastleTransform.HasColliderMesh) = @true.

      It does not have to be convex.

      Note: The values of @link(TCastleTransform.Collides Mesh.Collides) and
      @link(TCastleTransform.GetCollides Mesh.GetCollides) of the assigned instance
      do not matter.

      Note: Using the TCollisionNode X3D nodes inside the assigned instance
      is still useful. This way the scene may collide
      as something different than it's visible, see
      https://castle-engine.io/x3d_implementation_navigation.php . }
    property Mesh: TCastleTransform read FMesh write SetMesh;

    { Treat both faces sides as collidable.
      When this is @false: Depending on physics engine and situation,
      the back faces (where the normal doesn't point) may be ignored e.g.
      by @link(TCastleRigidBody.PhysicsRayCast). }
    property DoubleSided: Boolean read FDoubleSided write SetDoubleSided default false;
  end;

  TCollisionEvent = procedure (const CollisionDetails: TPhysicsCollisionDetails) of object;

  TCastleRigidBodyList = {$ifdef FPC}specialize{$endif} TList<TCastleRigidBody>;

  TCollisionDetection = (
    cdDiscrete,
    cdContinuous
  );

  TCollider = class;

  { Use this behavior to be affected by physics collisions and forces.
    Add a TCastleRigidBody and some collider (TCastleCollider descendant)
    as behaviors of TCastleTransform to make the given TCastleTransform
    be affected by physics and collide with other physics bodies. }
  TCastleRigidBody = class(TCastleBehavior)
  strict private
    type
      TState = (
        stateNone, //< nothing is done
        stateMissingCollider, //< needs initialize collider
        stateMissingFinalization, //< needs FinishInitialization
        stateReady //< ready to work
      );
    var
      { Current rigid body state. }
      FState: TState;
      { Castle collider behavior that was used to initialize rigid body or nil
        if physics engine collider was not initialized }
      FCastleCollider: TCastleCollider;

      { Transform for which we initialized the physics objects or nil }
      FTransform: TCastleTransform;
      FDuringSettingTransformationFromPhysicsEngine: Boolean;

      { List of collisions from previous step. }
      FPrevCollisions: TCastleRigidBodyList;
      { List of collisions from current step. }
      FCurrentCollisions: TCastleRigidBodyList;

      FOnCollisionEnter: TCollisionEvent;
      FOnCollisionStay: TCollisionEvent;
      FOnCollisionExit: TCollisionEvent;
      FNotifyOnInitialized: TCastleComponentNotification;
      FNotifyBeforeDeinitialized: TCastleComponentNotification;

    procedure PhysicsPostStep(const RigidBody: TKraftRigidBody; const TimeStep: TKraftTimeStep);
    { Assign or unassign PhysicsPostStep in TKraftBody.OnPostStep when needed. }
    procedure CheckPhysicsPostStepNeeded;

    { Makes easier to get appropriate Kraft shape (from the old collider or
      the new behavior. Will be removed after removing the old physics support.}
    function GetKraftShape: TKraftShape;

    { Returns TCastleCollider bahavior or nil when no collider behavior in
      Parent or Parent = nil. In most cases you should use FCastleCollider
      reference to behavior that was used to initialize rigid body }
    function GetCastleColliderFromParent: TCastleCollider;

    { Updates Kraft rigid body type krbtDynamic, krbtKinematic, krbtStatic
      based on Dynamic and Animated properties. Used in SetAnimated, SetDynamic,
      InitializeEngineRigidBody.}
    procedure UpdateKraftRigidBodyType;

    { Changes Kraft GravityScale based on Gravity property. Used in SetGravity
      and InitializeEngineRigidBody. }
    procedure UpdateKraftGravity;
  private
    FKraftBody: TKraftRigidBody;
    {$warnings off}
    FCollider: TCollider;
    {$warnings on}
    FGravity: Boolean;
    FDynamic: Boolean;
    FAnimated: Boolean;
    FTrigger: Boolean;
    FCollisionDetection: TCollisionDetection;
    FExists: Boolean;
    FLockTranslation: T3DCoords;
    FLockRotation: T3DCoords;
    FAngularVelocity: TVector3;
    FAngularVelocityDamp: Single;
    FMaximalAngularVelocity: Single;
    FLinearVelocity: TVector3;
    FLinearVelocityDamp: Single;
    FMaximalLinearVelocity: Single;

    FCollisionList: TCastleTransformList;

    { Updates engine collision groups to old Transform.Collides property value. }
    procedure UpdateCollides(const Transform: TCastleTransform);
    { Updates existence state of all physics engine objects - body and collider. }
    procedure UpdateExist;
    { Updates existence state of physics engine body. }
    procedure UpdateExistBody;
    { Updates colision detection type (discrete, continous) of physics engine body. }
    procedure UpdateCollisionDetection;
    { Updates axes that have translation lock and call Finish if needed }
    procedure UpdateLockTranslation;
    { Updates axes that have rotation lock and call Finish if needed }
    procedure UpdateLockRotation;

    { Sets all values from Kraft to CGE private fields. Currently angular and
      linear velocity. }
    procedure SynchronizeFromKraft;

    procedure SetWorldTransformation(const WorldTransform: TMatrix4);
    procedure SetLockTranslation(const AValue: T3DCoords);
    procedure SetLockRotation(const AValue: T3DCoords);

    procedure SetAngularVelocity(const AVelocity: TVector3);
    procedure SetAngularVelocityDamp(const AValue: Single);
    procedure SetMaximalAngularVelocity(const AValue: Single);

    procedure SetLinearVelocity(const LVelocity: TVector3);
    procedure SetLinearVelocityDamp(const AValue: Single);
    procedure SetMaximalLinearVelocity(const AValue: Single);

    procedure SetOnCollisionEnter(const AValue: TCollisionEvent);
    procedure SetOnCollisionStay(const AValue: TCollisionEvent);
    procedure SetOnCollisionExit(const AValue: TCollisionEvent);

    procedure SetCollisionDetection(const AValue: TCollisionDetection);

    procedure SetDynamic(const AValue: Boolean);
    procedure SetAnimated(const AValue: Boolean);
    procedure SetGravity(const AValue: Boolean);

    procedure SetExists(const Value: Boolean);
    procedure SetTrigger(const Value: Boolean);

    { Creates physics engine object and connects the rigid body with
      @link(TCastleTransform Parent) and @link(TCastleTransform Parent).World.

      Initialization is done in three steps:
      1. Creation of Kraft rigid body in InitializeEngineRigidBody
      2. Creation of Kraft shape based on TCollder or TCastleCollider
      3. Finishing initialization when creation of Kraft shape succeeded }
    procedure InitializePhysicsEngineObjects;
    { Frees physics objects in three steps:
      1. Deinitialize colliders
      2. Removes self from other rigid bodies collision lists
      3. Frees the physics engine rigid body object }
    procedure DeinitializePhysicsEngineObjects;

    { Initialize rigid body objects from physics engine }
    procedure InitializeEngineRigidBody;
    { Initialize collider from physics engine }
    function TryInitializeColliders: Boolean;
    { Things to initialize after collider initialization }
    procedure FinishInitialization;
    { Used by TCastleCollider when it's parent changes to handle case when
      rigid body is added before collider behavior }
    procedure CheckInitialization(const ACastleCollider: TCastleCollider);

    { Deinitializes physics engine collider object }
    procedure DeinitializeColliders;

    { Called by TCastleCollider when it's shape changes }
    procedure ReinitializeCastleCollider;

    class procedure CreateComponent2D(Sender: TObject);

    procedure AddNotificationOnInitialized(
      const AEvent: TComponentEvent); overload;
    { Calls all callbacks added by AddNotificationOnInitialized }
    procedure NotifyOnInitialized;
    procedure RemoveNotificationOnInitialized(
      const AEvent: TComponentEvent); overload;

    procedure AddNotificationBeforeDeinitialized(
      const AEvent: TComponentEvent); overload;
    { Calls all callbacks added by AddNotificationOnInitialized }
    procedure NotifyBeforeDeinitialized;
    procedure RemoveNotificationBeforeDeinitialized(
      const AEvent: TComponentEvent); overload;

    { Is rigid body full initialized? }
    function IsInitialized: Boolean;

    property DuringSettingTransformationFromPhysicsEngine: Boolean
      read FDuringSettingTransformationFromPhysicsEngine;
  protected
    { Initializes physics engine objects when TCastleRigidBody is attached
      to world. }
    procedure WorldAfterAttach; override;

    { Deinitializes physics engine objects when TCastleRigidBody is attached
      to world. }
    procedure WorldBeforeDetach; override;

    procedure Update(const SecondsPassed: Single; var RemoveMe: TRemoveType); override;

    { Only one TCastleRigidBody behavior can be added to a given
      TCastleTransform so we check that here. }
    function CanAttachToParent(const NewParent: TCastleTransform;
      out ReasonWhyCannot: String): Boolean; override;
  public
    constructor Create(AOwner: TComponent); override;
    destructor Destroy; override;

    { Utility function to set common values for physics in 2D games.
      Locks moving along the Z axis,
      locks rotating along the X and Y axes. }
    procedure Setup2D;

    { Transformations that we collide with currently. }
    function GetCollidingTransforms: TCastleTransformList;

    { Cast a ray using physics engine, see what is hit.

      The given RayOrigin, RayDirection are in the parent
      coordinate system of this TCastleTransform.
      So for example query like this works naturally:
      @code(MyTransform.RayCast(MyTransform.Translation, MyTransform.Direction, MaxDistance)).
      In case of the overloaded version with Distance parameter,
      the Distance is consistently in the same, parent coordinate system.

      This ignores the collider of this rigid body (to not accidentally collide
      with your own collider), and checks collisions with the rest of the world in
      given max distance.
      Only collisions with the physics colliders (TCastleCollider and TCollider))
      are considered.

      The @link(TCastleTransform.Pickable) property is ignored by this method,
      i.e. it considers all colliders regardless of their @link(TCastleTransform.Pickable) value.
      This is in contrast to @link(TCastleTransform.RayCast).
      In the future this method will become the basis of a new @link(TCastleTransform.RayCast)
      implementation and the concept of "pickable" flag will change into
      collision layers.

      This returns the TCastleTransform that is hit and a distance from RayOrigin
      to the hit point.
      Returns @nil (Distance is undefined in this case) if nothing was hit.
      @groupBegin }
    function PhysicsRayCast(const RayOrigin, RayDirection: TVector3;
      const MaxDistance: Single): TCastleTransform; overload;
    function PhysicsRayCast(const RayOrigin, RayDirection: TVector3;
      const MaxDistance: Single; out Distance: Single): TCastleTransform; overload;
    { @groupEnd }

    function PropertySections(const PropertyName: String): TPropertySections; override;

    { Push this rigid body.
      The body is pushed from a Position and along the direction of Force.
      Longer length of Force makes a stronger push.

      The forces affecting each body are reset every frame
      (only the body velocity is preserved across frames).
      If you want to keep applying this force (e.g. it is a wind that continues pushing in given direction)
      you should call this method every frame.
      It automatically accounts for the delta time (because the force will actually
      be applied later, with delta time, to velocity) so no need to multiply the arguments with SecondsPassed.
      That is, adding force means @code(Velocity += Force * TimeDelta / Mass).

      By changing Position from which you push,
      you can change the angular velocity,
      i.e. different Position makes the body spin in different ways.
      Note that Position too distant from the body center may result in unrealistically strong push.
      If Position is exactly at body center, then angular velocity will not be affected.

      Force and position is in world coordinate system.

      TODO: rename params and invert order to Position, Direction?

      TODO: add parameter that determines coordinate system, make it consistent with friend methods. }
    procedure AddForce(const Force, Position: TVector3);

    { Push this rigid body.
      The body is pushed along the direction of Force.
      Longer length of Force makes a stronger push.

      This is similar to @link(AddForce), but the Force is in local coordinate system
      (use @link(TCastleTransform.WorldToLocal) to convert coordinates).
      Moreover it doesn't take as parameter Position: the force always acts from the origin
      (0,0,0 - TODO check) of this body.

      Just like with @link(AddForce),
      the forces affecting each body are reset every frame
      (only the body velocity is preserved across frames).
      If you want to keep applying this force (e.g. it is a wind that continues pushing in given direction)
      you should call this method every frame.
      It automatically accounts for the delta time (because the force will actually
      be applied later, with delta time, to velocity) so no need to multiply the arguments with SecondsPassed.

      TODO: rename param to Direction?

      TODO: add parameter that determines coordinate system, make it consistent with friend methods. }
    procedure AddCentralForce(const Force: TVector3);

    { Rotate this rigid body with physics.
      Longer length of Torque makes a stronger push.
      Torque is in world coordinates.

      Just like with @link(AddForce),
      the forces affecting each body are reset every frame
      (only the body velocity is preserved across frames).
      If you want to keep applying this force (e.g. it is a whirlwind that continues rotating)
      you should call this method every frame.
      It automatically accounts for the delta time (because the force will actually
      be applied later, with delta time, to velocity) so no need to multiply the arguments with SecondsPassed.

      TODO: explain better, why is this not necessary to be called every frame?
      Why AddForce, if called once, doesn't act as "impulse"?

      TODO: params: Direction?

      TODO: add parameter that determines coordinate system, make it consistent with friend methods. }
    procedure AddTorque(const Torque: TVector3);

    { Apply a one-time force, that pushes the body (increasing velocity).
      Impulse is a direction along which to push, Point is the position from which you push.
      Longer length of Impulse makes a stronger push.

      Adding impulse means @code(Velocity += Force / Mass).
      To be more precise, adding impulse directly increases @link(LinearVelocity) and @link(AngularVelocity).
      Unlike AddForce, the velocity increase is not multiplied by the delta of time,
      so it is not expected you will call this every frame.
      (If you do, you should take care to multiply Force by TimeDelta.)

      Same notes as for Position of @link(AddForce):
      By changing Point from which you push,
      you can change the angular velocity,
      i.e. different Point makes the body spin in different ways.
      Note that Point too distant from the body center may result in unrealistically strong push.
      If Point is exactly at body center, then angular velocity will not be affected.

      TODO: Is the difference from AddForce really that simple?
      And if so, do we even need a separate method for it -- user could multiply
      by SecondsPassed whenever needed.
      And if user does it, it will work better with Viewport/Scene.TimeScale.

      TODO: params: Position and Direction, in this order?

      TODO: in local or world coordinates? check.

      TODO: add parameter that determines coordinate system, make it consistent with friend methods. }
    procedure ApplyImpulse(const Impulse, Point: TVector3);

    { Returns true when rigid body behavior exists, and is added to Castle
      Transform, and this transform ExistsInRoot = true. }
    function ExistsInRoot: Boolean;

    { If TCastleTransform did not exist in root at initialization or
      TCastleScene URL changes it may be wrong size when it is
      determined with autosize. Which can cause e.g. the torque to be incorrect. }
    procedure UpdateColliderAutosize;

    { For performance, physics engine sometimes puts some body to "sleep",
      which means it will not move anymore,
      because it didn't move (much) in the recent frames.
      In general, the body should be "woken up" automatically when something collides
      with it, so the mechanism should be invisible to you... but sometimes it is necessary
      to wake up a body explicitly. }
    procedure WakeUp;

    //procedure Sleep;

    { Current rotating velocity of this body.
      You can query it (as it changes, affected by forces) and set it at any point.
      In world coordinates.

      See https://en.wikipedia.org/wiki/Angular_velocity
      about the exact meaning of angular velocity. The vector direction
      (AngularVelocity.Normalize) determines the axis around which we rotate.
      The vector length (AngularVelocity.Length) determines the speed (in radians/second)
      with which we rotate. }
    property AngularVelocity: TVector3 read FAngularVelocity write SetAngularVelocity;

    { Current moving velocity of this body.
      You can query it (as it changes, affected by forces) and set it at any point.
      In world coordinates. }
    property LinearVelocity: TVector3 read FLinearVelocity write SetLinearVelocity;

    {$ifdef FPC}
    property InitialAngularVelocity: TVector3 read FAngularVelocity write SetAngularVelocity;
      deprecated 'use AngularVelocity';
    property InitialLinearVelocity: TVector3 read FLinearVelocity write SetLinearVelocity;
      deprecated 'use LinearVelocity';
    {$endif}

    { Occurs when TCastleRigidBody starts colliding with another TCastleRigidBody.

      It can occur repeatedly for the same body (in the same time instant)
      if the collision has many points of contact.

      @italic(Warning:) Do not free the @link(TCastleTransform) instances
      that collide during this event.
      It would free the rigid body instance, which will crash the physics engine for now.
      Instead, you can set @link(TCastleTransform.Exists) to @false
      (you can free it later, e.g. during @link(TCastleUserInterface.OnUpdate)). }
    property OnCollisionEnter: TCollisionEvent read FOnCollisionEnter write SetOnCollisionEnter;

    { Occurs when TCastleRigidBody stops colliding with another TCastleRigidBody.

      @italic(Warning:) Do not free the @link(TCastleTransform) instances
      that collide during this event.
      It would free the rigid body instance, which will crash the physics engine for now.
      Instead, you can set @link(TCastleTransform.Exists) to @false
      (you can free it later, e.g. during @link(TCastleUserInterface.OnUpdate)). }
    property OnCollisionExit: TCollisionEvent read FOnCollisionExit write SetOnCollisionExit;

    { Occurs when TCastleRigidBody still collides with another TCastleRigidBody.

      @italic(Warning:) Do not free the @link(TCastleTransform) instances
      that collide during this event.
      It would free the rigid body instance, which will crash the physics engine for now.
      Instead, you can set @link(TCastleTransform.Exists) to @false
      (you can free it later, e.g. during @link(TCastleUserInterface.OnUpdate)). }
    property OnCollisionStay: TCollisionEvent read FOnCollisionStay write SetOnCollisionStay;

  published
    { Does the physics simulation move and rotate this object
      (because of gravity, or because it collides with others).

      @definitionList(
        @itemLabel true (dynamic object, the default)
        @item(
          In this case you cannot
          change the @link(TCastleTransform.Translation) and other
          transformation properties of the related TCastleTransform
          after assigning @link(TCastleTransform.RigidBody).
          They are under the control of the physics engine.
          You can still reliably read them.

          Keep @link(Animated) as @false in this case.
          Right now, @link(Animated) doesn't actually matter when @name is @true,
          but don't depend on it.
          In the future, we may enable to set @link(Animated)
          to @true, to allow you to explicitly transform objects that are still
          under control of physics.
        )

        @itemLabel false
        @item(
          In this case object is not transformed by the physics simulation.
          It still collides with other physical objects.

          You can change the @link(TCastleTransform.Translation) and other
          transformation properties by your own code.
          But if you plan to change them @italic(very often)
          (e.g. every frame), then set the @link(Animated) property to @true.
        )
      )
    }
    property Dynamic: Boolean read FDynamic write SetDynamic default true;

    { Is the transformation of this object updated often
      (relevant only when @link(Dynamic) = @false).

      This property is taken into account only if @link(Dynamic) = @false.
      When @link(Dynamic) = @false,
      you can change the @link(TCastleTransform.Translation) and other
      transformation properties of the related TCastleTransform.
      This property is an optimization hint to the physics engine,
      it says @italic(how often) you will change the transformation.

      @definitionList(
        @itemLabel true (animated object, also known as "kinematic")
        @item(
          The physics engine is prepared that this object can move often,
          e.g. every frame, so you can animate the related @link(TCastleTransform)
          using any technique.
        )

        @itemLabel false (static object)
        @item(
          Changing the transformation properties is costly,
          it may even be like destroying this object
          and creating a new one from the point of view of the physics engine,
          @italic(so do not change them often, e.g. every frame).

          The upside is that collisions with static objects may be much more
          optimized, since the physics engine can assume that all the static
          objects form a completely frozen unmovable geometry in the world.
        )
      )
    }
    property Animated: Boolean read FAnimated write SetAnimated default false;

    { Triggers report when other object collides with them,
      but still allow the other object to pass through.
      In other words, colliding with a trigger will not cause the collider to stop or
      "bounce off" the trigger.

      They are useful as sensors. E.g. a trigger may be a coin (like in "Mario")
      that the player can "consume" by colliding with it.

      Triggers report collisions through the same events as other rigid bodies:
      (@link(TCastleRigidBody.OnCollisionEnter), @link(TCastleRigidBody.OnCollisionStay),
      @link(TCastleRigidBody.OnCollisionExit)). }
    property Trigger: Boolean read FTrigger write SetTrigger default false;

    { Shape used for collisions with this object.
      You cannot assign this property directly,
      it is automatically assigned when you create a @link(TCollider)
      specifying this @link(TRigidBody) as it's parent. }
    property Collider: TCollider read FCollider;

    { Sets CollisionDetectionMode in rigid body to Discrete or ContinuousSweep. }
    property CollisionDetection: TCollisionDetection read FCollisionDetection
      write SetCollisionDetection default cdDiscrete;

    { Is this object affected by gravity. }
    property Gravity: Boolean read FGravity write SetGravity default true;

    { Disable motion (@link(TCastleTransform.Translation) change) along
      the particular (world) axis.

      For 2D games, you will usually want to disable motion along the Z axis.
      Instead of directly changing this property,
      you can achieve this by calling @link(Setup2D). }
    property LockTranslation: T3DCoords read FLockTranslation write SetLockTranslation;

    { Disable rotation (@link(TCastleTransform.Rotation) change) along
      the particular (world) axis.

      For 2D games, you will usually want to disable rotation along the X and Y axes.
      Instead of directly changing this property,
      you can achieve this by calling @link(Setup2D). }
    property LockRotation: T3DCoords read FLockRotation write SetLockRotation;

    { Controls whether the rigid body is actually processed by the physics engine.
      When this is @false, the rigid body is not updated by the physics engine,
      and it does not cause collisions with other rigid bodies. }
    property Exists: Boolean read FExists write SetExists default true;

    property AngularVelocityDamp: Single read FAngularVelocityDamp write SetAngularVelocityDamp {$ifdef FPC}default 0.1{$endif};
    property MaximalAngularVelocity: Single read FMaximalAngularVelocity write SetMaximalAngularVelocity;

    property LinearVelocityDamp: Single read FLinearVelocityDamp write SetLinearVelocityDamp {$ifdef FPC}default 0.1{$endif};
    property MaximalLinearVelocity: Single read FMaximalLinearVelocity write SetMaximalLinearVelocity;

  {$define read_interface_class}
  {$I auto_generated_persistent_vectors/tcastlerigidbody_persistent_vectors.inc}
  {$undef read_interface_class}
  end;

{$endif read_interface}

{$ifdef read_implementation}

{ utilities ------------------------------------------------------------------ }

function VectorToKraft(const V: TVector3): TKraftVector3;
begin
  // simple implementation
  // Result.X := V.X;
  // Result.Y := V.Y;
  // Result.Z := V.Z;

  // optimized implementation
  Assert(SizeOf(TKraftScalar) = SizeOf(Single));
  Move(V, Result, SizeOf(V));
end;

function VectorFromKraft(const V: TKraftVector3): TVector3;
begin
  // optimized implementation
  Assert(SizeOf(TKraftScalar) = SizeOf(Single));
  Move(V, Result, SizeOf(V));
end;

function MatrixToKraft(const M: TMatrix4): TKraftMatrix4x4;
begin
  Assert(SizeOf(M) = SizeOf(Result));
  // simply copy the contents,
  // memory layout is the same (column-major, Single precision)
  Move(M, Result, SizeOf(M));
end;

function MatrixFromKraft(const M: TKraftMatrix4x4): TMatrix4;
begin
  Assert(SizeOf(M) = SizeOf(Result));
  Move(M, Result, SizeOf(M));
end;

{ TPhysicsCollisionDetails --------------------------------------------------- }

function TPhysicsCollisionDetails.OtherTransform: TCastleTransform;
begin
  Result := Transforms[1];
end;

{ TPhysicsProperties --------------------------------------------------------- }

constructor TPhysicsProperties.Create(AOwner: TComponent);
begin
  inherited Create(AOwner);
  FAngularVelocityRK4Integration := DefaultAngularVelocityRK4Integration;
  FLinearVelocityRK4Integration := DefaultLinearVelocityRK4Integration;
  FFrequency := DefaultFrequency;
  FGravityStrength := DefaultGravityStrength;
  FPhysicsTimeStep := 1.0 / FFrequency;
  FMaxPhysicsTicksPerUpdate := DefaultMaxPhysicsTicksPerUpdate;
  FUpdateCollidersScaleAtRuntime := DefaultUpdateCollidersScaleAtRuntime;
  FContinuousCollisionDetection := DefaultContinuousCollisionDetection;
end;

procedure TPhysicsProperties.SetFrequency(const AValue: Single);
begin
  if FFrequency = AValue then
    Exit;

  FFrequency := AValue;
  FPhysicsTimeStep := 1.0 / FFrequency;

  if Assigned(RootTransform.FKraftEngine) then
    RootTransform.FKraftEngine.SetFrequency(AValue);
end;

procedure TPhysicsProperties.SetUpdateCollidersScaleAtRuntime(
  const AValue: Boolean);
begin
  if FUpdateCollidersScaleAtRuntime <> AValue then
  begin
    FUpdateCollidersScaleAtRuntime := AValue;

    if FUpdateCollidersScaleAtRuntime and RootTransform.EnablePhysics then
      RootTransform.RecursivelyUpdateCollidersScale(RootTransform);
  end;
end;

procedure TPhysicsProperties.SetContinuousCollisionDetection(
  const AValue: Boolean);
begin
  if FContinuousCollisionDetection = AValue then
    Exit;

  FContinuousCollisionDetection := AValue;
  if Assigned(RootTransform.FKraftEngine) then
    if AValue then
      RootTransform.FKraftEngine.ContinuousMode := kcmTimeOfImpactSubSteps
    else
      RootTransform.FKraftEngine.ContinuousMode := kcmNone;
end;

procedure TPhysicsProperties.SetLinearVelocityRK4Integration(const AValue: Boolean);
begin
  if FLinearVelocityRK4Integration = AValue then
    Exit;

  FLinearVelocityRK4Integration := AValue;

  if Assigned(RootTransform.FKraftEngine) then
    RootTransform.FKraftEngine.LinearVelocityRK4Integration := AValue;
end;

procedure TPhysicsProperties.SetAngularVelocityRK4Integration(const AValue: Boolean);
begin
  if FAngularVelocityRK4Integration = AValue then
    Exit;

  FAngularVelocityRK4Integration := AValue;

  if Assigned(RootTransform.FKraftEngine) then
    RootTransform.FKraftEngine.AngularVelocityRK4Integration := AValue;
end;

{ TCastleCollider ------------------------------------------------------------ }

constructor TCastleCollider.Create(AOwner: TComponent);
begin
  inherited;
  // properties defaults
  FDensity := DefaultDensity;
  FMass := DefaultMass;
  FRestitution := DefaultRestitution;
  FFriction := DefaultFriction;
  FScale := NoScale;
  FLastUsedWorldScale := NoScale;
  FTranslation := TVector3.Zero;
  FRotation := TVector4.Zero;

  { Will be updated in TCastleCollider.InitializeKraft to reflect FKraftShape.LocalTransform }
  FUseLocalTransform := false;
  FLocalTransform := TMatrix4.Identity;
  FLocalInverseTransform := TMatrix4.Identity;
  FAutoSize := true;

  NeedWorldChangeNotification := true;

  {$define read_implementation_constructor}
  {$I auto_generated_persistent_vectors/tcastlecollider_persistent_vectors.inc}
  {$undef read_implementation_constructor}
end;

destructor TCastleCollider.Destroy;
begin
  {$define read_implementation_destructor}
  {$I auto_generated_persistent_vectors/tcastlecollider_persistent_vectors.inc}
  {$undef read_implementation_destructor}
  inherited;
end;

function TCastleCollider.ForceStaticBody: Boolean;
begin
  Result := false;
end;

procedure TCastleCollider.UpdateLocalTransform;
var
  T: TTransformation;
begin
  { Initialize FLocalTransform, FLocalInverseTransform and pass transform to FKraftShape }
  T.Init;
  T.Multiply(Rotation, NoScale, Translation * FLastUsedWorldScale * FScale);
  FLocalTransform := T.Transform;
  FLocalInverseTransform := T.InverseTransform;
  if FKraftShape <> nil then
  begin
    FKraftShape.LocalTransform := MatrixToKraft(FLocalTransform);
    Parent.RigidBody.FKraftBody.SynchronizeTransformIncludingShapes;
    FKraftShape.StoreWorldTransform;
  end;

  { After setting the appropriate transformation, we can optimize the matrix
    multiplication when rotation = 0, translation = 0,0,0 scale is not
    checked here because it must to be 1,1,1 in kraft and it's added in
    collider shape creation }
  FUseLocalTransform := not (
    FTranslation.IsPerfectlyZero and
    (FRotation.W = 0)
  );
end;

function TCastleCollider.InitializeKraft(const APhysics: TKraft;
  const ACastleRigidBody: TCastleRigidBody): Boolean;
begin
  // when using old Collider and new one
  if ACastleRigidBody.Collider <> nil then
    raise Exception.Create('Trying to use old TCollider and TCastleCollider');

  Assert(ACastleRigidBody.FKraftBody <> nil,
    'Trying initialize kraft shape when rigid body not initialized!');

  ACastleRigidBody.DeinitializeColliders;
  { If shape count is > 0 we need delete previous shape. }
  {if ACastleRigidBody.FKraftBody.ShapeCount > 0 then
  begin
    Assert(ACastleRigidBody.FKraftBody.ShapeCount = 1, 'More than one shape in rigid body.');
    Assert(ACastleRigidBody.FKraftBody.ShapeFirst <> FKraftShape, 'Mixed kraft shapes');
    FreeAndNil(FKraftShape);
  end;}

  FKraftShape := CreateKraftShape(APhysics, ACastleRigidBody.FKraftBody);

  if FKraftShape = nil then
    Exit(false);
  // assign common TCollider properties to Kraft shape
  FKraftShape.Density := Density;
  FKraftShape.Restitution := Restitution;
  FKraftShape.Friction := Friction;
  if not ACastleRigidBody.ExistsInRoot then
    FKraftShape.Flags := FKraftShape.Flags - [ksfCollision, ksfRayCastable];

  UpdateLocalTransform;

  Result := true;
end;

function TCastleCollider.GetRigidBody: TCastleRigidBody;
begin
  if Parent <> nil then
    Result := Parent.FindBehavior(TCastleRigidBody) as TCastleRigidBody
  else
    Result := nil;
end;

procedure TCastleCollider.SetDensity(const AValue: Single);
var
  RigidBody: TCastleRigidBody;
begin
  if FDensity <> AValue then
  begin
    FDensity := AValue;

    if FKraftShape <> nil then
    begin
      FKraftShape.Density := FDensity;

      // Similar as in SetMass, we need to call FKraftBody.Finish
      RigidBody := GetRigidBody;
      if (RigidBody <> nil) and (RigidBody.FKraftBody <> nil) then
        RigidBody.FKraftBody.Finish;
    end;
  end;
end;

procedure TCastleCollider.SetMass(const AValue: Single);
var
  RigidBody: TCastleRigidBody;
begin
  if FMass <> AValue then
  begin
    FMass := AValue;

    RigidBody := GetRigidBody;
    if (RigidBody <> nil) and (RigidBody.FKraftBody <> nil) then
    begin
      RigidBody.FKraftBody.ForcedMass := FMass;

      { Without FKraftBody.Finish,
        merely updating FKraftBody.ForcedMass doesn't have an effect,
        Kraft still uses old mass.

        Testcase:
        - in editor, set Mass of some bullet to 10.
        - Play physics.
        - change Mass to 10000.
        - Play physics -- without FKraftBody.Finish,
          it will behave as if Mass was still 10.
        - Stopping and playing physics again will update it OK (because at this point,
          stopping physics reloads the design, initializing everything).
        So the buggy effect is that you need to "play physics twice"
        to actually see the new Mass.
      }
      RigidBody.FKraftBody.Finish;
    end;
  end;
end;

procedure TCastleCollider.SetRestitution(const AValue: Single);
begin
  FRestitution := AValue;
  if FKraftShape <> nil then
    FKraftShape.Restitution := FRestitution;
end;

procedure TCastleCollider.SetFriction(const AValue: Single);
begin
  FFriction := AValue;
  if FKraftShape <> nil then
    FKraftShape.Friction := FFriction;
end;

procedure TCastleCollider.SetTranslation(const AValue: TVector3);
begin
  if AValue.PerfectlyEquals(AValue, FTranslation) then
    Exit;

  FTranslation := AValue;
  DisableAutoSize;
  UpdateLocalTransform;
end;

procedure TCastleCollider.SetRotation(const AValue: TVector4);
begin
  if AValue.PerfectlyEquals(AValue, FRotation) then
    Exit;

  FRotation := AValue;
  DisableAutoSize;
  UpdateLocalTransform;
end;

procedure TCastleCollider.SetScale(const AValue: TVector3);
begin
  if AValue.PerfectlyEquals(AValue, FScale) then
    Exit;

  FScale := AValue;
  // Scale is added to collider on shape creation not by transform
  ShapeChangedNotifyRigidBody;
end;

procedure TCastleCollider.SetAutoSize(const AValue: Boolean);
begin
  if FAutoSize = AValue then
    Exit;

  FAutoSize := AValue;
  InternalAutoSize;
end;

procedure TCastleCollider.ShapeChangedNotifyRigidBody;
var
  CastleRBody: TCastleRigidBody;
begin
  if Parent <> nil then
  begin
    CastleRBody := Parent.FindBehavior(TCastleRigidBody) as TCastleRigidBody;
    if CastleRBody <> nil then
      CastleRBody.ReinitializeCastleCollider;
  end;
end;

procedure TCastleCollider.WorldAfterAttach;
var
  CastleRigidBody: TCastleRigidBody;
begin
  { Check there is a rigid body and we should try initialize collider.
    This is the case when rigid body was added first to behaviors list }
  CastleRigidBody := Parent.FindBehavior(TCastleRigidBody) as TCastleRigidBody;
  if CastleRigidBody <> nil then
    CastleRigidBody.CheckInitialization(Self);

  InternalAutoSize;

  UpdateScale(false);

  inherited WorldAfterAttach;
end;

procedure TCastleCollider.WorldBeforeDetach;
var
  CastleRBody: TCastleRigidBody;
begin
  CastleRBody := Parent.FindBehavior(TCastleRigidBody) as TCastleRigidBody;
  if CastleRBody <> nil then
  begin
    // deinitialize collider
    CastleRBody.DeinitializeColliders;
  end;

  inherited WorldBeforeDetach;
end;

function TCastleCollider.CanAttachToParent(const NewParent: TCastleTransform;
  out ReasonWhyCannot: String): Boolean;
begin
  Result := inherited;
  if not Result then Exit;

  if NewParent.FindBehavior(TCastleCollider) <> nil then
  begin
    ReasonWhyCannot := 'Only one TCastleCollider behavior can be added to a given TCastleTransform';
    Result := false;
  end;
end;

procedure TCastleCollider.DisableAutoSize;
begin
  if FCalculatingSize then
    Exit;

  if IsLoading then
    Exit;

  AutoSize := false;
end;

procedure TCastleCollider.CalculateSizeCore;
begin
  Translation := TVector3.Zero;
  Rotation := TVector4.Zero;
  Scale := NoScale;
end;

procedure TCastleCollider.CalculateSize;
begin
  FCalculatingSize := true;
  try
    CalculateSizeCore;
  finally FCalculatingSize := false end;
end;

procedure TCastleCollider.UpdateScale(ForceUpdate: Boolean);
var
  NewScale: TVector3;
begin
  if World <> nil then
  begin
    ScaleFromMatrix(Parent.WorldTransform, NewScale);
  end else
    NewScale := NoScale * Parent.Scale;

  { Never use a negative scale for colliders }
  NewScale := NewScale.Abs;

  if ForceUpdate or not FLastUsedWorldScale.PerfectlyEquals(FLastUsedWorldScale, NewScale) then
  begin
    FLastUsedWorldScale := NewScale;
    { Scale is added in CreateCraftShape so we only need notify
      RigidBody to recreate it }
    ShapeChangedNotifyRigidBody;
  end;
end;

function TCastleCollider.StoredWithAutoSize: Boolean;
begin
  Result := not AutoSize;
end;

<<<<<<< HEAD
constructor TCastleCollider.Create(AOwner: TComponent);
begin
  inherited;
  // properties defaults
  FDensity := DefaultDensity;
  FMass := DefaultMass;
  FRestitution := DefaultRestitution;
  FFriction := DefaultFriction;
  FScale := NoScale;
  FLastUsedWorldScale := NoScale;
  FTranslation := TVector3.Zero;
  FRotation := TVector4.Zero;

  {$define read_implementation_constructor}
  {$I auto_generated_persistent_vectors/tcastlecollider_persistent_vectors.inc}
  {$undef read_implementation_constructor}

  { Will be updated in TCastleCollider.InitializeKraft to reflect FKraftShape.LocalTransform }
  FUseLocalTransform := false;
  FLocalTransform := TMatrix4.Identity;
  FLocalInverseTransform := TMatrix4.Identity;
  FAutoSize := true;

  NeedWorldChangeNotification := true;

  {$define read_implementation_constructor}
  {$I auto_generated_persistent_vectors/tcastlecollider_persistent_vectors.inc}
  {$undef read_implementation_constructor}
end;

destructor TCastleCollider.Destroy;
begin
  {$define read_implementation_destructor}
  {$I auto_generated_persistent_vectors/tcastlecollider_persistent_vectors.inc}
  {$undef read_implementation_destructor}
  inherited;
end;

=======
>>>>>>> 6c8210a1
function TCastleCollider.PropertySections(
  const PropertyName: String): TPropertySections;
begin
  if ArrayContainsString(PropertyName, [
     'Density', 'Friction', 'Mass', 'Restitution'
     ]) then
    Result := [psBasic]
  else
    Result := inherited PropertySections(PropertyName);
end;

procedure TCastleCollider.InternalAutoSize;
begin
  if AutoSize then
    CalculateSize;
end;

{$define read_implementation_methods}
{$I auto_generated_persistent_vectors/tcastlecollider_persistent_vectors.inc}
{$undef read_implementation_methods}

{ TCastlePlaneCollider ------------------------------------------------------- }

constructor TCastlePlaneCollider.Create(AOwner: TComponent);
begin
  inherited Create(AOwner);

  // Note: assign using Fxxx, not property setter, to avoid changing AutoSize to @false
  FNormal := TVector3.One[1];

  {$define read_implementation_constructor}
  {$I auto_generated_persistent_vectors/tcastleplanecollider_persistent_vectors.inc}
  {$undef read_implementation_constructor}
end;

destructor TCastlePlaneCollider.Destroy;
begin
  {$define read_implementation_destructor}
  {$I auto_generated_persistent_vectors/tcastleplanecollider_persistent_vectors.inc}
  {$undef read_implementation_destructor}
  inherited;
end;

procedure TCastlePlaneCollider.SetNormal(const AValue: TVector3);
begin
  if not FNormal.Equals(FNormal, AValue) then
  begin
    FNormal := AValue;
    DisableAutoSize;
    ShapeChangedNotifyRigidBody;
  end;
end;

procedure TCastlePlaneCollider.SetDistance(const AValue: Single);
begin
  if not SameValue(FDistance, AValue) then
  begin
    FDistance := AValue;
    DisableAutoSize;
    ShapeChangedNotifyRigidBody;
  end;
end;

function TCastlePlaneCollider.CreateKraftShape(const APhysics: TKraft;
  const ARigidBody: TKraftRigidBody): TKraftShape;
begin
  if ARigidBody.RigidBodyType <> krbtStatic then
  begin
    WritelnWarning('TCastlePlaneCollider is available only for static rigid bodies.');
    Result := nil;
    Exit;
  end;

  Result := TKraftShapePlane.Create(APhysics, ARigidBody,
    Plane(Vector3Norm(VectorToKraft(FNormal)),
    Distance * FLastUsedWorldScale.Max * FScale.Max));
end;

procedure TCastlePlaneCollider.CalculateSizeCore;
var
  LocalBoundingBox: TBox3D;
begin
  inherited; // resets Translation, Rotation, Scale

  { TODO: We could calculate Distance better looking at LocalBoundingBox,
    for now we just always set it to 0. }
  Distance := 0;

  { Default, in case we don't have any better value }
  Normal := TVector3.One[1];

  if Parent = nil then
    Exit;
  LocalBoundingBox := Parent.LocalBoundingBox;
  if LocalBoundingBox.IsEmptyOrZero then
    Exit;

  Normal := TVector3.One[MinAbsVectorCoord(LocalBoundingBox.Size)];
end;

function TCastlePlaneCollider.PropertySections(
  const PropertyName: String): TPropertySections;
begin
  if ArrayContainsString(PropertyName, [
     'AutoSize', 'NormalPersistent', 'Distance'
     ]) then
    Result := [psBasic]
  else
    Result := inherited PropertySections(PropertyName);
end;

function TCastlePlaneCollider.ForceStaticBody: Boolean;
begin
  Result := true;
end;

{$define read_implementation_methods}
{$I auto_generated_persistent_vectors/tcastleplanecollider_persistent_vectors.inc}
{$undef read_implementation_methods}

{ TCastleBoxCollider --------------------------------------------------------- }

constructor TCastleBoxCollider.Create(AOwner: TComponent);
begin
  inherited Create(AOwner);

  // Note: assign using Fxxx, not property setter, to avoid changing AutoSize to @false
  FSize := CastleVectors.Vector3(2, 2, 2);

  {$define read_implementation_constructor}
  {$I auto_generated_persistent_vectors/tcastleboxcollider_persistent_vectors.inc}
  {$undef read_implementation_constructor}
end;

destructor TCastleBoxCollider.Destroy;
begin
  {$define read_implementation_destructor}
  {$I auto_generated_persistent_vectors/tcastleboxcollider_persistent_vectors.inc}
  {$undef read_implementation_destructor}
  inherited;
end;

procedure TCastleBoxCollider.SetSize(const AValue: TVector3);
begin
  if not TVector3.Equals(FSize, AValue) then
  begin
    FSize := AValue;
    if FVisualisation <> nil then
      TCastleBox(FVisualisation).Size := AValue;
    DisableAutoSize;
    ShapeChangedNotifyRigidBody;
  end;
end;

procedure TCastleBoxCollider.SetMode2D(const AValue: Boolean);
begin
  if FMode2D <> AValue then
  begin
    FMode2D := AValue;
    InternalAutoSize;
  end;
end;

class procedure TCastleBoxCollider.CreateComponent2D(Sender: TObject);
begin
  (Sender as TCastleBoxCollider).Mode2D := true;
end;

function TCastleBoxCollider.CreateKraftShape(const APhysics: TKraft;
  const ARigidBody: TKraftRigidBody): TKraftShape;
var
  ScaledSize: TVector3;
begin
  ScaledSize := FSize * FLastUsedWorldScale * FScale;

  { Check it ourselves, otherwise Kraft will crash on such invalid box with segfault.
    First Kraft raises nice
      EKraftDegeneratedConvexHull.Create('Degenerated convex hull');
    but then makes SIGSEGV at
      fPhysics.fStaticAABBTree.DestroyProxy(fStaticAABBTreeProxy)
    in TKraftShape.Destroy. }

  if (ScaledSize[0] <= 0) or
     (ScaledSize[1] <= 0) or
     (ScaledSize[2] <= 0) then
    raise EPhysicsError.Create('You must assign positive Size to TBoxCollider');
  Result := TKraftShapeBox.Create(APhysics, ARigidBody, VectorToKraft(ScaledSize / 2));
end;

procedure TCastleBoxCollider.CalculateSizeCore;
var
  LocalBoundingBox: TBox3D;
  TempSize: TVector3;
  MinimalThickness: Single;
begin
  inherited; // resets Translation, Rotation, Scale

  if FMode2D then
    MinimalThickness := AutoSizeMinimalThickness2D
  else
    MinimalThickness := AutoSizeMinimalThickness;

  if (Parent = nil) or (Parent.BoundingBox.IsEmptyOrZero) then
  begin
    Size := CastleVectors.Vector3(MinimalThickness, MinimalThickness, MinimalThickness);
    Exit;
  end;

  LocalBoundingBox := Parent.LocalBoundingBox;
  TempSize := LocalBoundingBox.Size;

  if TempSize.X < MinimalThickness then
    TempSize.X := MinimalThickness;

  if TempSize.Y < MinimalThickness then
    TempSize.Y := MinimalThickness;

  if TempSize.Z < MinimalThickness then
    TempSize.Z := MinimalThickness;

  Size := TempSize;
  Translation := LocalBoundingBox.Center;
end;

<<<<<<< HEAD
constructor TCastleBoxCollider.Create(AOwner: TComponent);
begin
  inherited Create(AOwner);

  // Note: assign using Fxxx, not property setter, to avoid changing AutoSize to @false
  FSize := CastleVectors.Vector3(2, 2, 2);

  {$define read_implementation_constructor}
  {$I auto_generated_persistent_vectors/tcastleboxcollider_persistent_vectors.inc}
  {$undef read_implementation_constructor}
end;

destructor TCastleBoxCollider.Destroy;
begin
  {$define read_implementation_destructor}
  {$I auto_generated_persistent_vectors/tcastleboxcollider_persistent_vectors.inc}
  {$undef read_implementation_destructor}
  inherited;
end;

procedure TCastleBoxCollider.DesigningBegin;
begin
  inherited;

  if FVisualisation = nil then
  begin
    FVisualisation := TCastleBox.Create(nil);
    FVisualisation.SetTransient;
    TCastleBox(FVisualisation).UseInternalGlobalRenderOptions := false; // never change rendering to global
    TCastleBox(FVisualisation).Color := White;
    TCastleBox(FVisualisation).Material := pmUnlit;
    TCastleBox(FVisualisation).RenderOptions.WireframeColor := WhiteRGB;
    TCastleBox(FVisualisation).RenderOptions.WireframeEffect := weWireframeOnly;
    TCastleBox(FVisualisation).Size := FSize;
    Parent.Add(FVisualisation);
  end;
end;

procedure TCastleBoxCollider.DesigningEnd;
begin
  FreeAndNil(FVisualisation);
  inherited;
end;

procedure TCastleBoxCollider.BeforeDestruction;
begin
  FreeAndNil(FVisualisation);
  inherited;
end;

=======
>>>>>>> 6c8210a1
function TCastleBoxCollider.PropertySections(const PropertyName: String): TPropertySections;
begin
  if ArrayContainsString(PropertyName, [
     'AutoSize', 'Mode2D', 'SizePersistent'
     ]) then
    Result := [psBasic]
  else
    Result := inherited PropertySections(PropertyName);
end;

{$define read_implementation_methods}
{$I auto_generated_persistent_vectors/tcastleboxcollider_persistent_vectors.inc}
{$undef read_implementation_methods}

{ TCastleSphereCollider ------------------------------------------------------ }

constructor TCastleSphereCollider.Create(AOwner: TComponent);
begin
  inherited;

  // Note: assign using Fxxx, not property setter, to avoid changing AutoSize to @false
  FRadius := 1;
end;

procedure TCastleSphereCollider.SetRadius(const AValue: Single);
begin
  if not SameValue(FRadius, AValue) then
  begin
    FRadius := AValue;
    if FVisualisation <> nil then
      TCastleSphere(FVisualisation).Radius := AValue;
    DisableAutoSize;
    ShapeChangedNotifyRigidBody;
  end;
end;

function TCastleSphereCollider.CreateKraftShape(const APhysics: TKraft;
  const ARigidBody: TKraftRigidBody): TKraftShape;
begin
  { Scale support: There is no good way to do it, so I took the Unity solution,
    we take the largest value. }

  if FMode2D then
    Result := TKraftShapeSphere.Create(APhysics, ARigidBody,
      FRadius * Max(FLastUsedWorldScale.X, FLastUsedWorldScale.Y) *
      Max(FScale.X, FScale.Y))
  else
    Result := TKraftShapeSphere.Create(APhysics, ARigidBody,
      FRadius * FLastUsedWorldScale.Max * FScale.Max);
end;

class procedure TCastleSphereCollider.CreateComponent2D(Sender: TObject);
begin
  (Sender as TCastleSphereCollider).Mode2D := true;
end;

procedure TCastleSphereCollider.CalculateSizeCore;
var
  LocalBoundingBox: TBox3D;
  MinimalThickness: Single;
begin
  inherited; // resets Translation, Rotation, Scale

  if FMode2D then
    MinimalThickness := AutoSizeMinimalThickness2D
  else
    MinimalThickness := AutoSizeMinimalThickness;

  if (Parent = nil) or (Parent.BoundingBox.IsEmptyOrZero) then
  begin
    Radius := MinimalThickness;
    Exit;
  end;

  LocalBoundingBox := Parent.LocalBoundingBox;
  if FMode2D then
    Radius := LocalBoundingBox.AverageSize2D(false, 2, 2) / 2
  else
    Radius := LocalBoundingBox.AverageSize(false, 2) / 2;

  { Check minimal size }
  Radius := Max(Radius, MinimalThickness);
  Translation := LocalBoundingBox.Center;
end;

function TCastleSphereCollider.PropertySections(const PropertyName: String): TPropertySections;
begin
  if ArrayContainsString(PropertyName, [
     'AutoSize', 'Mode2D', 'Radius'
     ]) then
    Result := [psBasic]
  else
    Result := inherited PropertySections(PropertyName);
end;

procedure TCastleSphereCollider.DesigningBegin;
begin
  inherited;
  if FVisualisation = nil then
  begin
    FVisualisation := TCastleSphere.Create(nil);
    FVisualisation.SetTransient;
    TCastleSphere(FVisualisation).UseInternalGlobalRenderOptions := false; // never change rendering to global
    TCastleSphere(FVisualisation).Color := White;
    TCastleSphere(FVisualisation).Material := pmUnlit;
    TCastleSphere(FVisualisation).RenderOptions.WireframeColor := WhiteRGB;
    TCastleSphere(FVisualisation).RenderOptions.WireframeEffect := weWireframeOnly;
    TCastleSphere(FVisualisation).Radius := FRadius;
    Parent.Add(FVisualisation);
  end;
end;

procedure TCastleSphereCollider.DesigningEnd;
begin
  FreeAndNil(FVisualisation);
  inherited;
end;

procedure TCastleSphereCollider.BeforeDestruction;
begin
  FreeAndNil(FVisualisation);
  inherited BeforeDestruction;
end;

procedure TCastleSphereCollider.SetMode2D(const AValue: Boolean);
begin
  if FMode2D <> AValue then
  begin
    FMode2D := AValue;
    InternalAutoSize;
  end;
end;

{ TCastleCapsuleCollider ----------------------------------------------------- }

constructor TCastleCapsuleCollider.Create(AOwner: TComponent);
begin
  inherited;

  // Note: assign using Fxxx, not property setter, to avoid changing AutoSize to @false
  FRadius := 1;
  FHeight := 2;
end;

procedure TCastleCapsuleCollider.SetRadius(const AValue: Single);
begin
  if not SameValue(FRadius, AValue) then
  begin
    FRadius := AValue;
    DisableAutoSize;
    ShapeChangedNotifyRigidBody;
  end;
end;

procedure TCastleCapsuleCollider.SetHeight(const AValue: Single);
begin
  if not SameValue(FHeight, AValue) then
  begin
    FHeight := AValue;
    DisableAutoSize;
    ShapeChangedNotifyRigidBody;
  end;
end;

class procedure TCastleCapsuleCollider.CreateComponent2D(Sender: TObject);
begin
  (Sender as TCastleCapsuleCollider).Mode2D := true;
end;

function TCastleCapsuleCollider.CreateKraftShape(const APhysics: TKraft;
  const ARigidBody: TKraftRigidBody): TKraftShape;
begin
  if FMode2D then
    Result := TKraftShapeCapsule.Create(APhysics, ARigidBody,
      FRadius * FLastUsedWorldScale.X * FScale.X,
      FHeight * FLastUsedWorldScale.Y * FScale.Y)
  else
    Result := TKraftShapeCapsule.Create(APhysics, ARigidBody,
      FRadius * Max(FLastUsedWorldScale.X, FLastUsedWorldScale.Z) *
      Max(FScale.X, FScale.Y),
      FHeight * FLastUsedWorldScale.Y * FScale.Y);
end;

procedure TCastleCapsuleCollider.CalculateSizeCore;
var
  LocalBoundingBox: TBox3D;
  MinimalThickness: Single;
begin
  inherited; // resets Translation, Rotation, Scale

  if FMode2D then
    MinimalThickness := AutoSizeMinimalThickness2D
  else
    MinimalThickness := AutoSizeMinimalThickness;

  if (Parent = nil) or (Parent.BoundingBox.IsEmptyOrZero) then
  begin
    Radius := MinimalThickness;
    Height := MinimalThickness;
    Exit;
  end;

  LocalBoundingBox := Parent.LocalBoundingBox;

  if FMode2D then
    Radius := LocalBoundingBox.SizeX * 0.50
  else
    Radius := ((LocalBoundingBox.SizeX * 0.50) + (LocalBoundingBox.SizeZ * 0.50)) / 2;

  { If radius * 2 is bigger than height make it smaller. }
  if Radius * 2 > LocalBoundingBox.SizeY then
    Radius := LocalBoundingBox.SizeY / 2 - 0.001;
  { Radius must be at least MinimalThickness }
  Radius := Max(Radius, MinimalThickness);

  Height := Max(LocalBoundingBox.SizeY - Radius * 2, 0.001);

  Translation := LocalBoundingBox.Center;
end;

function TCastleCapsuleCollider.PropertySections(
  const PropertyName: String): TPropertySections;
begin
  if ArrayContainsString(PropertyName, [
     'AutoSize', 'Mode2D', 'Height', 'Radius'
     ]) then
    Result := [psBasic]
  else
    Result := inherited PropertySections(PropertyName);
end;

procedure TCastleCapsuleCollider.SetMode2D(const AValue: Boolean);
begin
  if FMode2D <> AValue then
  begin
    FMode2D := AValue;
    InternalAutoSize;
  end;
end;

{ TCastleMeshCollider -------------------------------------------------------- }

procedure TCastleMeshCollider.AddTriangle(Shape: TObject;
  const Position: TTriangle3;
  const Normal: TTriangle3; const TexCoord: TTriangle4;
  const Face: TFaceIndex);
begin
  { TODO: it's probably not optimal to call AddTriangle
    for each triangle, we should instead call Load with a list. }

  FKraftMesh.AddTriangle(
    FKraftMesh.AddVertex(VectorToKraft(Position.Data[0])),
    FKraftMesh.AddVertex(VectorToKraft(Position.Data[1])),
    FKraftMesh.AddVertex(VectorToKraft(Position.Data[2])),
    FKraftMesh.AddNormal(VectorToKraft(Normal.Data[0])),
    FKraftMesh.AddNormal(VectorToKraft(Normal.Data[1])),
    FKraftMesh.AddNormal(VectorToKraft(Normal.Data[2]))
  );

  if DoubleSided then
  begin
    { We also add triangles for the other side.
      Kraft RayCast does not check inverted triangles. }
    FKraftMesh.AddTriangle(
      FKraftMesh.AddVertex(VectorToKraft(Position.Data[2])),
      FKraftMesh.AddVertex(VectorToKraft(Position.Data[1])),
      FKraftMesh.AddVertex(VectorToKraft(Position.Data[0])),
      FKraftMesh.AddNormal(VectorToKraft(-Normal.Data[2])),
      FKraftMesh.AddNormal(VectorToKraft(-Normal.Data[1])),
      FKraftMesh.AddNormal(VectorToKraft(-Normal.Data[0]))
    );
  end;
end;

function TCastleMeshCollider.CreateKraftShape(const APhysics: TKraft;
  const ARigidBody: TKraftRigidBody): TKraftShape;
begin
  if FMesh = nil then
  begin
    Result := nil;
    Exit;
  end;

  if ARigidBody.RigidBodyType <> krbtStatic then
  begin
    WritelnWarning('TCastleMeshCollider "%s" is available only for static rigid bodies.', [
      Name
    ]);
    Result := nil;
    Exit;
  end;

  FKraftMesh := TKraftMesh.Create(APhysics);

  if not FMesh.HasColliderMesh then
  begin
    WritelnWarning('TCastleMeshCollider "%s": Mesh "%s:%s" does not define any collidable triangles (HasColliderMesh is false). Use a different class for the TCastleMeshCollider.Mesh, like TCastleScene.', [
      Name,
      FMesh.Name,
      FMesh.ClassName
    ]);
  end else
  begin
    FMesh.ColliderMesh({$ifdef FPC}@{$endif}AddTriangle);
    if FKraftMesh.CountVertices = 0 then
      WritelnWarning('TCastleMeshCollider "%s": Mesh "%s:%s" is empty (has no collidable triangles)', [
        Name,
        FMesh.Name,
        FMesh.ClassName
      ]);
  end;

  FKraftMesh.Finish;

  Result := TKraftShapeMesh.Create(APhysics, ARigidBody, FKraftMesh);
end;

procedure TCastleMeshCollider.SetMesh(const AValue: TCastleTransform);
begin
  if FMesh <> AValue then
  begin
    { During loading, because of how references are resolved, we may have SetMesh
      temporarily called with a dummy empty TCastleTransform instance.
      Ignore it (do not make warning from TCastleMeshCollider.CreateKraftShape,
      actually don't even set FMesh to don't treat shape as ready to be initialized),
      as this is normal. }
    if IsLoading and
       (AValue.ClassType = TCastleTransform) and
       (AValue.Name = '') then
      Exit;

    FMesh := AValue;
    ShapeChangedNotifyRigidBody;
  end;
end;

procedure TCastleMeshCollider.SetDoubleSided(const Value: Boolean);
begin
  if FDoubleSided <> Value then
  begin
    FDoubleSided := Value;
    ShapeChangedNotifyRigidBody;
  end;
end;

function TCastleMeshCollider.PropertySections(
  const PropertyName: String): TPropertySections;
begin
  if ArrayContainsString(PropertyName, [
     'AutoSize', 'Mesh', 'DoubleSided'
     ]) then
    Result := [psBasic]
  else
    Result := inherited PropertySections(PropertyName);
end;

function TCastleMeshCollider.ForceStaticBody: Boolean;
begin
  Result := true;
end;

{ TCastleRigidBody ----------------------------------------------------------- }

constructor TCastleRigidBody.Create(AOwner: TComponent);
begin
  inherited;
  { This behavior needs WorldAttached() WorldDetached() }
  NeedWorldChangeNotification := true;

  FDuringSettingTransformationFromPhysicsEngine := false;

  // properties defaults
  FGravity := true;
  FDynamic := true;
  FExists := true;
  // default damp values from Kraft
  FLinearVelocityDamp := 0.1;
  FAngularVelocityDamp := 0.1;

  FKraftBody := nil;
  FCollisionList := TCastleTransformList.Create(false);
  FPrevCollisions := TCastleRigidBodyList.Create;
  FCurrentCollisions := TCastleRigidBodyList.Create;

  FOnCollisionEnter := nil;
  FOnCollisionExit := nil;
  FTransform := nil;
  FState := stateNone;
  FLockRotation := [];
  FLockTranslation := [];

  {$define read_implementation_constructor}
  {$I auto_generated_persistent_vectors/tcastlerigidbody_persistent_vectors.inc}
  {$undef read_implementation_constructor}
end;

destructor TCastleRigidBody.Destroy;
begin
  { The FKraftBody will be freed now if you free TCastleRigidBody
    instance explicitly. In most other cases, DeinitializePhysicsEngineObjects
    already freed FKraftBody and set it nil. }

  FreeAndNil(FKraftBody);
  FreeAndNil(FCollider);
  FreeAndNil(FCollisionList);
  FreeAndNil(FPrevCollisions);
  FreeAndNil(FCurrentCollisions);

  {$define read_implementation_destructor}
  {$I auto_generated_persistent_vectors/tcastlerigidbody_persistent_vectors.inc}
  {$undef read_implementation_destructor}
  inherited;
end;

procedure TCastleRigidBody.Setup2D;
begin
  LockTranslation := [2];
  LockRotation := [0, 1];
end;

function ZeroLockedComponents(const V: TVector3;
  const Locked: T3DCoords): TVector3;
begin
  Result := V;
  if 0 in Locked then Result.X := 0;
  if 1 in Locked then Result.Y := 0;
  if 2 in Locked then Result.Z := 0;
end;

procedure TCastleRigidBody.InitializePhysicsEngineObjects;

  procedure RecreateKraftInstance;
  begin
    InitializeEngineRigidBody;

    if TryInitializeColliders then
      FinishInitialization;
  end;

begin
  Assert(FKraftBody = nil, 'Kraft body is initialized!');

  if Parent = nil then
    raise Exception.Create('Cannot initialize physics in behavior not added to transform.');

  if Parent.Parent = nil then
    raise EMultipleReferencesInWorld.Create('Cannot use physics with TCastleTransform instances inserted multiple times into the Viewport.Items. Use TCastleTransformReference to refer to the TCastleTransform multiple times, or clone the instance instead of referencing it multiple times.');

  FTransform := Parent;
  RecreateKraftInstance;
end;

procedure TCastleRigidBody.DeinitializePhysicsEngineObjects;
begin
  Assert(FKraftBody <> nil, 'Second deinitialization!');

  Assert(Parent = FTransform,
    'Parent should be the transform for which physics engine objects was initiated.');

  Assert(Parent.World <> nil,
    'Transform.World should be assigned at the time of TCastleRigidBody.DeinitializePhysicsEngineObjects call');

  Assert(not ((Parent.World.FKraftEngine = nil) and (FKraftBody <> nil)),
    'KraftBody should not live longer than KraftEngine!');

  DeinitializeColliders;

  FreeAndNil(FKraftBody);

  FTransform := nil;
  FState := stateNone;
end;

function TCastleRigidBody.GetCastleColliderFromParent: TCastleCollider;
begin
  if Parent <> nil then
    Result := Parent.FindBehavior(TCastleCollider) as TCastleCollider
  else
    Result := nil;
end;

procedure TCastleRigidBody.UpdateKraftRigidBodyType;

  function ColliderForceStaticBody: Boolean;
  var
    C: TCastleCollider;
  begin
    { We use GetCastleColliderFromParent, not FCastleCollider,
      because FCastleCollider is not assigned yet by caller(s). }
    C := GetCastleColliderFromParent;
    Result := (C <> nil) and C.ForceStaticBody;
  end;

begin
  if FState in [stateNone] then
  begin
    if FKraftBody <> nil then
    begin
      if ColliderForceStaticBody then
        { Some colliders only support static, in which case we use krbtStatic
          regardless of Dynamic/Animated.
          TODO: Are these colliders (mesh and plane) also disable Animated?
          For now we assume yes, but maybe it is no, and we should still honor Animated? }
        FKraftBody.SetRigidBodyType(krbtStatic)
      else
      if FDynamic then
        FKraftBody.SetRigidBodyType(krbtDynamic)
      else
      if FAnimated then
        FKraftBody.SetRigidBodyType(krbtKinematic)
      else
        FKraftBody.SetRigidBodyType(krbtStatic);
    end;
  end else
  begin
    { Bug in Kraft means you can't change body type when it
      was once created so we need to recreate rigid body physics objects. }
    DeinitializePhysicsEngineObjects;
    InitializePhysicsEngineObjects;
  end;
end;

procedure TCastleRigidBody.UpdateKraftGravity;
begin
  if FKraftBody <> nil then
    FKraftBody.GravityScale := Iff(Gravity, 1.0, 0.0);
end;

procedure TCastleRigidBody.InitializeEngineRigidBody;
begin
  World.InitializePhysicsEngine;

  FKraftBody := TKraftRigidBody.Create(World.FKraftEngine);
  FKraftBody.UserData := Self;

  UpdateKraftRigidBodyType;

  FKraftBody.GravityScale := Iff(Gravity, 1.0, 0.0);
  UpdateLockRotation;
  UpdateLockTranslation;

  UpdateExistBody;
  UpdateCollisionDetection;

  if FTrigger then
    FKraftBody.Flags := FKraftBody.Flags + [krbfSensor];

  FState := stateMissingCollider;
end;

function TCastleRigidBody.TryInitializeColliders: Boolean;
var
  CastleColliderFromTransform: TCastleCollider;
begin
  if FState = stateNone then
    raise Exception.Create(
      'TryInitializeColliders: Trying to add collider but rigid body not initialized.');

  CastleColliderFromTransform := GetCastleColliderFromParent;
  if (Collider <> nil) and (CastleColliderFromTransform <> nil) then
    raise Exception.Create(
      'You can''t use TCollider and TCastleCollider in the same rigid body. ' + NL +
      'Remove deprecated RigidBody.Collider.');

  if Collider <> nil then
  begin
    Collider.InitializeKraft(Parent.World.FKraftEngine, FKraftBody);
    FState := stateMissingFinalization;
    Exit(true);
  end;

  if (FCastleCollider <> CastleColliderFromTransform) and (FCastleCollider <> nil) then
  begin
    // Trying to initialize rigid body with another collider without deinitialization
    // of the currrent one - this is a bug in our physics if will occurr
    raise Exception.Create('Reinitialize with new collider but old one not deinitialized.');
  end;

  if CastleColliderFromTransform = nil then
  begin
    FState := stateMissingCollider;
    Exit(false);
  end;

  if not CastleColliderFromTransform.InitializeKraft(Parent.World.FKraftEngine, Self) then
  begin
    FState := stateMissingCollider;
    Exit(false);
  end;

  FCastleCollider := CastleColliderFromTransform;
  FState := stateMissingFinalization;
  Result := true;
end;

procedure TCastleRigidBody.FinishInitialization;
var
  V: TVector3;
begin
  if FState <> stateMissingFinalization then
    raise Exception.Create('Trying finalize rigid body initialization');

  if Collider <> nil then
    FKraftBody.ForcedMass := Collider.Mass
  else
    FKraftBody.ForcedMass := FCastleCollider.Mass;

  FKraftBody.Finish;

  UpdateCollides(FTransform);

  if (not FAngularVelocity.IsPerfectlyZero) or
     (not FLinearVelocity.IsPerfectlyZero) then
  begin
    { The behavior is more natural when we zero the XxxVelocity
      components that are locked. (Otherwise testing e.g. Setup2D in a 3D
      world makes a little unexpected motions). }

    V := ZeroLockedComponents(FAngularVelocity, FLockRotation);
    FKraftBody.AngularVelocity := VectorToKraft(V);

    V := ZeroLockedComponents(FLinearVelocity, FLockTranslation);
    FKraftBody.LinearVelocity := VectorToKraft(V);

    FKraftBody.SetToAwake;
  end;

  FKraftBody.LinearVelocityDamp := FLinearVelocityDamp;
  FKraftBody.MaximalLinearVelocity := FMaximalLinearVelocity / FTransform.World.FKraftEngine.WorldFrequency;

  FKraftBody.AngularVelocityDamp := FAngularVelocityDamp;
  FKraftBody.MaximalAngularVelocity := FMaximalAngularVelocity / FTransform.World.FKraftEngine.WorldFrequency;

  { Set initial transformation }
  SetWorldTransformation(FTransform.WorldTransform);

  CheckPhysicsPostStepNeeded;
  FState := stateReady;
  NotifyOnInitialized;
end;

procedure TCastleRigidBody.CheckInitialization(const ACastleCollider: TCastleCollider);
begin
  if Collider <> nil then
    raise Exception.Create(
      'You can''t use TCollider and TCastleCollider in the same rigid body. ' + NL +
      'Remove deprecated RigidBody.Collider.');

  { FCastleCollider has pointer to castle collider behavior that was used to
    initialize rigid body so we didn't need do anything. }
  if FCastleCollider = ACastleCollider then
    Exit;

  if (FState = stateMissingCollider) then
  begin
    if FCastleCollider = nil then
    begin
      if TryInitializeColliders then
        FinishInitialization;
    end else
    if FCastleCollider <> ACastleCollider then
    begin
      { Trying to initialize rigid body with another collider without deinitialization
        of the currrent one - this is a bug in our physics if will occurr }
      raise Exception.Create('Reinitialize with new collider but old one not deinitialized.');
    end;
  end;
end;

procedure TCastleRigidBody.DeinitializeColliders;

  procedure RemoveSelfFromOtherRigidBodiesCollisionLists;
  var
    OtherRigidBody: TCastleRigidBody;
    CollisionDetails: TPhysicsCollisionDetails;
    ContactPairEdge: PKraftContactPairEdge;
  begin
    if FKraftBody = nil then
      Exit;

    { We don't use here FPrevCollisions list because it can be empty when
      this rigid body don't assign any FOnCollisionXXX event. }
    ContactPairEdge := FKraftBody.ContactPairEdgeFirst;
    while Assigned(ContactPairEdge) do
    begin
      if kcfColliding in ContactPairEdge^.ContactPair^.Flags then
      begin
        OtherRigidBody := TCastleRigidBody(ContactPairEdge^.OtherRigidBody.UserData);

        { We need check that only when other body has OnCollisionExit or
          OnCollisionStay event assigned. }
        if Assigned(OtherRigidBody.FOnCollisionExit) or
           Assigned(OtherRigidBody.FOnCollisionStay) then
        begin
          { First we need send OnCollisionExit event if needed. }
          if Assigned(OtherRigidBody.FOnCollisionExit) then
          begin
            CollisionDetails.Transforms[0] := OtherRigidBody.FTransform;
            CollisionDetails.Transforms[1] := FTransform;
            OtherRigidBody.FOnCollisionExit(CollisionDetails);
          end;

          { Now we can simply remove Self from other rigid body FPrevCollisions list }
          OtherRigidBody.FPrevCollisions.Remove(Self);
          { Currently not needed because it's not used directly from other functions
            than PhysicsPostStep() but this can change in the future. }
          OtherRigidBody.FCurrentCollisions.Remove(Self);
        end;
      end;
      ContactPairEdge := ContactPairEdge^.Next;
    end;
  end;

begin
  if FState = stateReady then
    NotifyBeforeDeinitialized;

  { Deinitialize rigid body when it's in collision with other rigid body make
    this body will be dangling pointer on it's FPrevCollisions list.
    So other rigid body can crash when it try to send FOnCollisionExit event.
    Collisons must be handled before CastleCollider deinitialization because
    kraft resets collisons when you remove collider. }
  if (Collider <> nil) or (FCastleCollider <> nil) then
    RemoveSelfFromOtherRigidBodiesCollisionLists;

  { Collider.FKraftShape is owned by FKraftBody, it was automatically freed already }
  if Collider <> nil then
  begin

    Collider.FKraftShape := nil;
    FState := stateMissingCollider;
  end else
  if FCastleCollider <> nil then
  begin
    if FKraftBody.ShapeCount > 0 then
    begin
      Assert(FKraftBody.ShapeCount = 1, 'More than one shape in rigid body.');
      Assert(FKraftBody.ShapeFirst = FCastleCollider.FKraftShape, 'Mixed kraft shapes');
      FreeAndNil(FCastleCollider.FKraftShape);
    end;
    Assert(FCastleCollider.FKraftShape = nil, 'Mixed kraft shapes');
    FCastleCollider := nil;
    FState := stateMissingCollider;
  end;
end;

procedure TCastleRigidBody.ReinitializeCastleCollider;
begin
  { Don't try reinitialization when TCastleRigidBody is stateNone }
  if FState = stateNone then
    Exit;

  if TryInitializeColliders then
    FinishInitialization;
end;

class procedure TCastleRigidBody.CreateComponent2D(Sender: TObject);
begin
  (Sender as TCastleRigidBody).Setup2D;
end;

procedure TCastleRigidBody.AddNotificationOnInitialized(
  const AEvent: TComponentEvent);
begin
  if FNotifyOnInitialized = nil then
    FNotifyOnInitialized := TCastleComponentNotification.Create(Self);

  FNotifyOnInitialized.AddNotification(AEvent);
end;

procedure TCastleRigidBody.NotifyOnInitialized;
begin
  if FNotifyOnInitialized = nil then
    Exit;

  FNotifyOnInitialized.Notify(Self);
end;

procedure TCastleRigidBody.RemoveNotificationOnInitialized(
  const AEvent: TComponentEvent);
begin
  if FNotifyOnInitialized = nil then
    Exit;

  FNotifyOnInitialized.RemoveNotification(AEvent);
end;

procedure TCastleRigidBody.AddNotificationBeforeDeinitialized(
  const AEvent: TComponentEvent);
begin
  if FNotifyBeforeDeinitialized = nil then
    FNotifyBeforeDeinitialized := TCastleComponentNotification.Create(Self);

  FNotifyBeforeDeinitialized.AddNotification(AEvent);
end;

procedure TCastleRigidBody.NotifyBeforeDeinitialized;
begin
  if FNotifyBeforeDeinitialized = nil then
    Exit;

  FNotifyBeforeDeinitialized.Notify(Self);
end;

procedure TCastleRigidBody.RemoveNotificationBeforeDeinitialized(
  const AEvent: TComponentEvent);
begin
  if FNotifyBeforeDeinitialized = nil then
    Exit;

  FNotifyBeforeDeinitialized.RemoveNotification(AEvent);
end;

function TCastleRigidBody.IsInitialized: Boolean;
begin
  Result := (FState = stateReady);
end;

procedure TCastleRigidBody.PhysicsPostStep(const RigidBody: TKraftRigidBody; const TimeStep: TKraftTimeStep);
var
  ContactPairEdge: PKraftContactPairEdge;
  RBody: TCastleRigidBody;
  CollisionDetails: TPhysicsCollisionDetails;
  I: Integer;
begin
  FCurrentCollisions.Clear;
  ContactPairEdge := FKraftBody.ContactPairEdgeFirst;
  while Assigned(ContactPairEdge) do
  begin
    { Without this check, OnCollisonEnter reports fake collisons when
      one of colliding body has non regural shape (for example when
      TBoxCollider is rotated).
      kcfColliding = From kraft source comment: "Set when contact
      collides during a step" }
    if kcfColliding in ContactPairEdge^.ContactPair^.Flags then
    begin
      RBody := TCastleRigidBody(ContactPairEdge^.OtherRigidBody.UserData);

      // Do not send events for next collision points with the same body.
      if FCurrentCollisions.IndexOf(RBody) = - 1 then
      begin
        // Add to current collisions.
        FCurrentCollisions.Add(RBody);

        // Prepare collision data.
        CollisionDetails.Transforms[0] := FTransform;
        CollisionDetails.Transforms[1] := RBody.FTransform;

        // New and ongoing collisions.
        if FPrevCollisions.IndexOf(RBody) = -1 then
        begin
          // New collision.
          if Assigned(FOnCollisionEnter) then
            FOnCollisionEnter(CollisionDetails);
        end else
        begin
          // Still in collision.
          if Assigned(FOnCollisionStay) then
            FOnCollisionStay(CollisionDetails);

          // Remove used collision.
          FPrevCollisions.Remove(RBody);
        end;
      end;
    end;

    ContactPairEdge := ContactPairEdge^.Next;
  end;

  // check collision exit
  if Assigned(FOnCollisionExit) then
  begin
    CollisionDetails.Transforms[0] := FTransform;

    for I := 0  to FPrevCollisions.Count - 1 do
    begin
      CollisionDetails.Transforms[1] := TCastleRigidBody(FPrevCollisions[I]).FTransform;
      FOnCollisionExit(CollisionDetails);
    end;
  end;

  // Make previous list from current list.
  FPrevCollisions.Clear;
  FPrevCollisions.AddRange(FCurrentCollisions);
end;

procedure TCastleRigidBody.CheckPhysicsPostStepNeeded;
begin
  if not Assigned(FKraftBody) then
    Exit;

  if Assigned(FOnCollisionEnter) or Assigned(FOnCollisionStay) or Assigned(FOnCollisionExit) then
    FKraftBody.OnPostStep := {$ifdef FPC}@{$endif}PhysicsPostStep
  else
    FKraftBody.OnPostStep := nil;
end;

function TCastleRigidBody.GetKraftShape: TKraftShape;
begin
  if Collider <> nil then
    Result := Collider.FKraftShape
  else
  if FCastleCollider <> nil then
    Result := FCastleCollider.FKraftShape
  else
    Result := nil;
end;

procedure TCastleRigidBody.UpdateCollides(const Transform: TCastleTransform);
const
  AllCollisionGroups = [
    Low (TKraftRigidBodyCollisionGroup)..
    High(TKraftRigidBodyCollisionGroup)];
begin
  if Transform.Collides then
  begin
    FKraftBody.CollideWithCollisionGroups := AllCollisionGroups;
    FKraftBody.CollisionGroups := [0]; // TODO: make this configurable
  end else
  begin
    FKraftBody.CollideWithCollisionGroups := [];
    FKraftBody.CollisionGroups := [];
  end;
end;

procedure TCastleRigidBody.UpdateExist;
var
  KraftShape: TKraftShape;
begin
  UpdateExistBody;

  KraftShape := GetKraftShape;

  if Assigned(KraftShape) then
  begin
    { Note: ksfRayCastable flag determines whether body is detected by PhysicsRayCast. }
    if ExistsInRoot then
      KraftShape.Flags := KraftShape.Flags + [ksfCollision,
        ksfRayCastable]
    else
      KraftShape.Flags := KraftShape.Flags - [ksfCollision,
        ksfRayCastable];
  end;

  UpdateColliderAutosize;
end;

procedure TCastleRigidBody.UpdateExistBody;
begin
  if Assigned(FKraftBody) then
  begin
    if ExistsInRoot then
      FKraftBody.Flags := FKraftBody.Flags + [krbfActive]
    else
      FKraftBody.Flags := FKraftBody.Flags - [krbfActive];
  end;
end;

procedure TCastleRigidBody.UpdateCollisionDetection;
begin
  if Assigned(FKraftBody) then
  begin
    { We set here krbfContinuous, krbfContinuousAgainstDynamics because
      continuous works only when:
      - one of bodies has krbfContinuous and they are dynamic bodies
      - ContinuousAgainstDynamics is set to true in FKraftEngine
        and one of bodies has krbfContinuousAgainstDynamics flag }
    case FCollisionDetection of
      cdDiscrete:
        FKraftBody.Flags := FKraftBody.Flags - [krbfContinuous, krbfContinuousAgainstDynamics];
      cdContinuous:
        FKraftBody.Flags := FKraftBody.Flags + [krbfContinuous, krbfContinuousAgainstDynamics];
    end;
  end;
end;

procedure TCastleRigidBody.UpdateLockTranslation;
begin
  if Assigned(FKraftBody) then
  begin
    if 0 in FLockTranslation then
      FKraftBody.Flags := FKraftBody.Flags + [krbfLockTranslationAxisX]
    else
      FKraftBody.Flags := FKraftBody.Flags - [krbfLockTranslationAxisX];
    if 1 in FLockTranslation then
      FKraftBody.Flags := FKraftBody.Flags + [krbfLockTranslationAxisY]
    else
      FKraftBody.Flags := FKraftBody.Flags - [krbfLockTranslationAxisY];
    if 2 in FLockTranslation then
      FKraftBody.Flags := FKraftBody.Flags + [krbfLockTranslationAxisZ]
    else
      FKraftBody.Flags := FKraftBody.Flags - [krbfLockTranslationAxisZ];

    { Changing translation lock needs to call Finish again we do it again
      only when rigid body is ready now. }
    if FState = stateReady then
      FKraftBody.Finish;
  end;
end;

procedure TCastleRigidBody.UpdateLockRotation;
begin
  if Assigned(FKraftBody) then
  begin
    if 0 in FLockRotation then
      FKraftBody.Flags := FKraftBody.Flags + [krbfLockRotationAxisX]
    else
      FKraftBody.Flags := FKraftBody.Flags - [krbfLockRotationAxisX];
    if 1 in FLockRotation then
      FKraftBody.Flags := FKraftBody.Flags + [krbfLockRotationAxisY]
    else
      FKraftBody.Flags := FKraftBody.Flags - [krbfLockRotationAxisY];
    if 2 in FLockRotation then
      FKraftBody.Flags := FKraftBody.Flags + [krbfLockRotationAxisZ]
    else
      FKraftBody.Flags := FKraftBody.Flags - [krbfLockRotationAxisZ];

    { Changing rotation lock needs to call Finish again we do it again only when
      rigid body is ready now }
    if FState = stateReady then
      FKraftBody.Finish;
  end;
end;

procedure TCastleRigidBody.SetMaximalAngularVelocity(const AValue: Single);
begin
  FMaximalAngularVelocity := AValue;
  { Kraft uses max velocity for delta time which is physics update frequency. }
  if FKraftBody <> nil then
    FKraftBody.MaximalAngularVelocity := AValue / FTransform.World.FKraftEngine.WorldFrequency;
end;

procedure TCastleRigidBody.SetMaximalLinearVelocity(const AValue: Single);
begin
  FMaximalLinearVelocity := AValue;
  { Kraft uses max velocity for delta time which is physics update frequency. }
  if FKraftBody <> nil then
    FKraftBody.MaximalLinearVelocity := AValue / FTransform.World.FKraftEngine.WorldFrequency;
end;

procedure TCastleRigidBody.SetOnCollisionEnter(const AValue: TCollisionEvent);
begin
  FOnCollisionEnter := AValue;
  CheckPhysicsPostStepNeeded;
end;

procedure TCastleRigidBody.SetOnCollisionStay(const AValue: TCollisionEvent);
begin
  FOnCollisionStay := AValue;
  CheckPhysicsPostStepNeeded;
end;

procedure TCastleRigidBody.SetOnCollisionExit(const AValue: TCollisionEvent);
begin
  FOnCollisionExit := AValue;
  CheckPhysicsPostStepNeeded;
end;

procedure TCastleRigidBody.SetCollisionDetection(const AValue: TCollisionDetection);
begin
  if FCollisionDetection = AValue then
    Exit;

  FCollisionDetection := AValue;
  UpdateCollisionDetection;
end;

procedure TCastleRigidBody.SetDynamic(const AValue: Boolean);
begin
  if FDynamic <> AValue then
  begin
    FDynamic := AValue;
    UpdateKraftRigidBodyType;
  end;
end;

procedure TCastleRigidBody.SetAnimated(const AValue: Boolean);
begin
  if FAnimated <> AValue then
  begin
    FAnimated := AValue;
    UpdateKraftRigidBodyType;
  end;
end;

procedure TCastleRigidBody.SetGravity(const AValue: Boolean);
begin
  if FGravity <> AValue then
  begin
    FGravity := AValue;
    UpdateKraftGravity;
  end;
end;

procedure TCastleRigidBody.SetAngularVelocityDamp(const AValue: Single);
begin
  FAngularVelocityDamp := AValue;
  if FKraftBody <> nil then
    FKraftBody.AngularVelocityDamp := AValue;
end;

procedure TCastleRigidBody.SetLinearVelocityDamp(const AValue: Single);
begin
  FLinearVelocityDamp := AValue;
  if FKraftBody <> nil then
    FKraftBody.LinearVelocityDamp := AValue;
end;

procedure TCastleRigidBody.SynchronizeFromKraft;
begin
  if FKraftBody = nil then
    Exit;

  FLinearVelocity := VectorFromKraft(FKraftBody.LinearVelocity);
  FAngularVelocity := VectorFromKraft(FKraftBody.AngularVelocity);
end;

procedure TCastleRigidBody.SetWorldTransformation(const WorldTransform: TMatrix4
  );
var
  Translation, Scale: TVector3;
  Rotation: TVector4;
  T: TTransformation;
begin
  { If we just set transformation from physics engine this is a guard
    to not update rigid body transformation. See TransformationFromKraft }
  if FDuringSettingTransformationFromPhysicsEngine then
    Exit;

  if not (FState in [stateMissingFinalization, stateReady]) then
    Exit;

  { Remove scale from world transfrom because using scale in kraft
    leads to an undefined state. }
  MatrixDecompose(WorldTransform, Translation, Rotation, Scale);

  T.Init;
  T.Multiply(Rotation, NoScale, Translation);

  FKraftBody.SetWorldTransformation(MatrixToKraft(T.Transform));

  { Synchronize Kraft rigid body and shapes (colliders) transform to make
    collider position correct. Without the SynchronizeTransformIncludingShapes,
    first (before physics step) TransformationFromKraft
    would set weird TCastleTransform position.

    Testcase: run physics_2d_collisions, press space (pause) and R (restart).
    The plane should jump to predictable initial position (TPlane.Create).
    Without the SynchronizeTransformIncludingShapes call, it jumps to
    an incorrect position.

    Also, because we use shape InterpolatedWorldTransform we need to store
    it for correct result. }
  FKraftBody.SynchronizeTransformIncludingShapes;
  GetKraftShape.StoreWorldTransform;
end;

procedure TCastleRigidBody.SetLockTranslation(const AValue: T3DCoords);
begin
  if FLockTranslation = AValue then
    Exit;

  FLockTranslation := AValue;
  UpdateLockTranslation;
end;

procedure TCastleRigidBody.SetLockRotation(const AValue: T3DCoords);
begin
  if FLockRotation = AValue then
    Exit;

  FLockRotation := AValue;
  UpdateLockRotation;
end;

procedure TCastleRigidBody.Update(const SecondsPassed: Single; var RemoveMe: TRemoveType);

  // function TranslationFromMatrix(const M: TMatrix4): TVector3;
  // begin
  //   Result := PVector3(@M.Data[3])^;
  // end;

  { Update current transformation from Kraft rigid body parameters. }
  procedure TransformationFromKraft;
  var
    // Q: TKraftQuaternion;
    // Axis: TKraftVector3;
    // Angle: TKraftScalar;
    Shape: TKraftShape;
    LocalTransform: TMatrix4;
    Translation, Scale: TVector3;
    Rotation: TVector4;
  begin
    FDuringSettingTransformationFromPhysicsEngine := true;
    try
      Shape := GetKraftShape;

      if Shape = nil then
        Exit;

      LocalTransform := Parent.CheckParent.WorldInverseTransform *
        MatrixFromKraft(Shape.InterpolatedWorldTransform);
      if (FCollider = nil) and (FCastleCollider <> nil) and
         (FCastleCollider.FUseLocalTransform) then
        LocalTransform := LocalTransform * FCastleCollider.FLocalInverseTransform;

      { Don't use Scale form kraft it's always 1.
        See SetWorldTransformation() for more information. }
      MatrixDecompose(LocalTransform, Translation, Rotation, Scale);
      Parent.Rotation := Rotation;
      Parent.Translation := Translation;

      { This is an alternative version using Kraft to do matrix decomposition. }
      // Q := QuaternionFromMatrix4x4(MatrixToKraft(LocalTransform));
      // QuaternionToAxisAngle(Q, Axis, Angle);
      // Transform.Rotation := Vector4(Axis.X, Axis.Y, Axis.Z, Angle);

      // Transform.Translation := TranslationFromMatrix(LocalTransform);
    finally
      FDuringSettingTransformationFromPhysicsEngine := false;
    end;
  end;

begin
  inherited;

  { Disable updating physics in design mode }
  if CastleDesignMode and (CastleDesignPhysicsMode in [pmStopped, pmPaused]) then
    Exit;

  if Parent = nil then
    Exit;

  if (Parent.World <> nil) and (not Parent.World.EnablePhysics) then
    Exit;

  UpdateCollides(Parent);
  if Dynamic then
  begin
    { This is not called with Animated because Kraft Kinematic Bodies are never
      updated by physics engine. }
    TransformationFromKraft;
    SynchronizeFromKraft;
  end

  { Animated: I think we don't need do anything here because when
      TCastleTransform transformation changes SetWorldTransformation() is
      called in TCastleTransform.ChangedTransform. }
end;

function TCastleRigidBody.CanAttachToParent(const NewParent: TCastleTransform;
  out ReasonWhyCannot: String): Boolean;
begin
  Result := inherited;
  if not Result then Exit;

  if NewParent.FindBehavior(TCastleRigidBody) <> nil then
  begin
    ReasonWhyCannot := 'Only one TCastleRigidBody behavior can be added to a given TCastleTransform';
    Result := false;
  end;
end;

procedure TCastleRigidBody.WorldAfterAttach;
begin
  inherited;

  if World <> nil then
    InitializePhysicsEngineObjects;
end;

procedure TCastleRigidBody.WorldBeforeDetach;
begin
  if FState <> stateNone then
  begin
    Assert(Parent = FTransform, 'Parent and FTransform should be the same.');
    DeinitializePhysicsEngineObjects;
  end;

  inherited;
end;

function TCastleRigidBody.GetCollidingTransforms: TCastleTransformList;
var
  ContactPairEdge: PKraftContactPairEdge;
  CastleTransform:TCastleTransform;
begin
  Result := FCollisionList;
  FCollisionList.Clear;
  ContactPairEdge := FKraftBody.ContactPairEdgeFirst;
  while Assigned(ContactPairEdge) do
  begin
    if not (kcfColliding in ContactPairEdge^.ContactPair^.Flags) then
    begin
      ContactPairEdge := ContactPairEdge^.Next;
      continue;
    end;

    CastleTransform := (TCastleRigidBody(ContactPairEdge^.OtherRigidBody.UserData)).FTransform;
    if FCollisionList.IndexOf(CastleTransform) = -1 then
      FCollisionList.Add(CastleTransform);
    ContactPairEdge := ContactPairEdge^.Next;
  end;
end;

function TCastleRigidBody.PhysicsRayCast(const RayOrigin, RayDirection: TVector3;
  const MaxDistance: Single): TCastleTransform;
var
  IgnoredDistance: Single;
begin
  Result := PhysicsRayCast(RayOrigin, RayDirection, MaxDistance, IgnoredDistance);
end;

function TCastleRigidBody.PhysicsRayCast(const RayOrigin, RayDirection: TVector3;
  const MaxDistance: Single; out Distance: Single): TCastleTransform;
var
  Shape, RayShape: TKraftShape;
  ResultingDistance: TKraftScalar;
  Point: TKraftVector3;
  Normal: TKraftVector3;
  OldShapeFlags: TKraftShapeFlags;
  RayOriginWorld, RayDirectionWorld: TVector3;
  RayMaxDistanceWorld: Single;
  Hit: Boolean;
begin
  if FTransform = nil then
  begin
    WritelnWarning(
      'Attempt to cast a ray from TCastleRigidBody not connected to TCastleTransform. Maybe you forgot to assign to TCastleTransform.RigidBody?');
    Exit(nil);
  end;

  Shape := GetKraftShape;

  RayOriginWorld := FTransform.Parent.LocalToWorld(RayOrigin);
  RayDirectionWorld := FTransform.Parent.LocalToWorldDirection(RayDirection);
  RayMaxDistanceWorld := FTransform.Parent.LocalToWorldDistance(MaxDistance);

  { We use ksfRayCastable flag to not hit to caster shape. }
  if Shape <> nil then
    OldShapeFlags := Shape.Flags;
  try
    if Shape <> nil then
      Shape.Flags := Shape.Flags - [ksfRayCastable];
    { Note: In Kraft, the distance parameters are called "time"
      (MaxTime, Time instead of more natural MaxDistance, Distance).
      But all research shows that it is actually "distance" and that is also how
      other physics engines call it.
      TODO: Check time depends on physics frequency? }
    Hit := FTransform.World.FKraftEngine.RayCast(VectorToKraft(RayOriginWorld),
      VectorToKraft(RayDirectionWorld), RayMaxDistanceWorld, RayShape, ResultingDistance, Point, Normal);

    if Hit then
    begin
      Distance := FTransform.Parent.WorldToLocalDistance(ResultingDistance);
      Result := TCastleRigidBody(RayShape.RigidBody.UserData).FTransform;
    end else
      Result := nil;
  finally
    if Shape <> nil then
      Shape.Flags := OldShapeFlags;
  end;
end;

function TCastleRigidBody.PropertySections(
  const PropertyName: String): TPropertySections;
begin
  if ArrayContainsString(PropertyName, [
     'Dynamic', 'Animated', 'Trigger', 'Gravity', 'LockTranslation', 'Exists',
     'AngularVelocityPersistent', 'AngularVelocityDamp', 'MaximalAngularVelocity',
     'LinearVelocityPersistent', 'LinearVelocityDamp', 'MaximalLinearVelocity',
     'CollisionDetection', 'LockRotation'
     ]) then
    Result := [psBasic]
  else
    Result := inherited PropertySections(PropertyName);
end;

procedure TCastleRigidBody.AddForce(const Force, Position: TVector3);
begin
  if FKraftBody <> nil then
  begin
    if ExistsInRoot then
    begin
      FKraftBody.AddForceAtPosition(VectorToKraft(Force), VectorToKraft(Position));
      WakeUp;
    end;
  end else
    WritelnWarning('Attempting to add force before physics engine initialization.');
end;

procedure TCastleRigidBody.AddCentralForce(const Force: TVector3);
begin
  if FKraftBody <> nil then
  begin
    if ExistsInRoot then
    begin
      FKraftBody.AddBodyForce(VectorToKraft(Force));
      WakeUp;
    end;
  end else
    WritelnWarning('Attempting to add force before physics engine initialization.');
end;

procedure TCastleRigidBody.AddTorque(const Torque: TVector3);
begin
  if FKraftBody <> nil then
  begin
    if ExistsInRoot then
    begin
      FKraftBody.AddWorldTorque(VectorToKraft(Torque));
      WakeUp;
    end;
  end else
    WritelnWarning('Attempting to add torque before physics engine initialization.');
end;

procedure TCastleRigidBody.ApplyImpulse(const Impulse, Point: TVector3);
begin
  if FKraftBody <> nil then
  begin
    if ExistsInRoot then
    begin
      FKraftBody.ApplyImpulseAtPosition(VectorToKraft(Point), VectorToKraft(Impulse));
      WakeUp;
    end;
  end else
    WritelnWarning('Attempting to apply impulse before physics engine initialization.');
end;

function TCastleRigidBody.ExistsInRoot: Boolean;
begin
  if Exists = false then
    Exit(false);

  if Parent = nil then
    Exit(false);

  Result := Parent.ExistsInRoot;
end;

procedure TCastleRigidBody.UpdateColliderAutosize;
begin
  if ExistsInRoot and (FCastleCollider <> nil) then
  begin
    FCastleCollider.InternalAutoSize;
  end;
end;

procedure TCastleRigidBody.WakeUp;
begin
  FKraftBody.SetToAwake;
end;

{ // commented out as should never be needed by actual user code

procedure TCastleRigidBody.Sleep;
begin
  FKraftBody.SetToSleep;
end;
}

procedure TCastleRigidBody.SetLinearVelocity(const LVelocity: TVector3);
begin
  FLinearVelocity := LVelocity;
  if FKraftBody <> nil then
  begin
    FKraftBody.LinearVelocity := VectorToKraft(ZeroLockedComponents(LVelocity, FLockTranslation));
    if not LVelocity.IsPerfectlyZero then
      FKraftBody.SetToAwake;
  end;
end;

procedure TCastleRigidBody.SetAngularVelocity(const AVelocity: TVector3);
begin
  FAngularVelocity := AVelocity;
  if FKraftBody <> nil then
  begin
    FKraftBody.AngularVelocity := VectorToKraft(ZeroLockedComponents(AVelocity, FLockTranslation));
    if not AVelocity.IsPerfectlyZero then
      FKraftBody.SetToAwake;
  end;
end;

procedure TCastleRigidBody.SetExists(const Value: Boolean);
begin
  if FExists = Value then
    Exit;

  FExists := Value;

  if FTransform <> nil then
    UpdateExist;
end;

procedure TCastleRigidBody.SetTrigger(const Value: Boolean);
begin
  if FTrigger = Value then
    Exit;

  FTrigger := Value;

  if Assigned(FKraftBody) then
  begin
    if FTrigger then
      FKraftBody.Flags := FKraftBody.Flags + [krbfSensor]
    else
      FKraftBody.Flags := FKraftBody.Flags - [krbfSensor];
  end;
end;

{$define read_implementation_methods}
{$I auto_generated_persistent_vectors/tcastlerigidbody_persistent_vectors.inc}
{$undef read_implementation_methods}

{ TCastleTransform ---------------------------------------------------------- }

procedure TCastleTransform.SetRigidBody(const Value: TCastleRigidBody);
var
  OldRigidBody: TCastleRigidBody;
begin
  OldRigidBody := GetRigidBody;
  if OldRigidBody = Value then
     Exit;

  if OldRigidBody <> nil then
  begin
    RemoveBehavior(OldRigidBody);
    FreeAndNil(OldRigidBody);
  end;

  if Value <> nil then
    AddBehavior(Value);
end;

function TCastleTransform.GetRigidBody: TCastleRigidBody;
begin
  Result := FindBehavior(TCastleRigidBody) as TCastleRigidBody;
end;

{ TCastleAbstractRootTransform ------------------------------------------------------------------- }

procedure TCastleAbstractRootTransform.InitializePhysicsEngine;
begin
  if FKraftEngine = nil then
  begin
    FKraftEngine := TKraft.Create(-1);
    { Kraft sets MaximalLinearVelocity in TKraft Constructor to 2.
      With this limit can't make velocity greater than about 120
      (2 * engine step frequency = 2 * 60 = 120). That makes physics
      very slow, so we need remove this limitation. }
    FKraftEngine.MaximalLinearVelocity := 0;
    FKraftEngine.SetFrequency(PhysicsProperties.Frequency);
    FKraftEngine.AngularVelocityRK4Integration := PhysicsProperties.AngularVelocityRK4Integration;
    FKraftEngine.LinearVelocityRK4Integration := PhysicsProperties.LinearVelocityRK4Integration;
    if PhysicsProperties.ContinuousCollisionDetection then
    begin
      { Andrzej says: I tested all options:
         - kcmSpeculativeContacts - its fake so sometime we have fake collisons
         - kcmTimeOfImpactSubSteps - bullets in platformer sometimes pass
                                     through the walls, all TimeOfImpactAlgorithm
                                     algorithm have this issue
         - kcmMotionClamping - works best I think (but may lead to a momentary
                               loss of time in a collision)
         Maybe it can be worth to give user ability to choose what he need }
      FKraftEngine.ContinuousMode := kcmMotionClamping;
      { We need set this because continuous works only when:
        - one of bodies has krbfContinuous and they are dynamic
        - ContinuousAgainstDynamics is set to true in
        FKraftEngine and one of bodies has krbfContinuousAgainstDynamics flag }
      FKraftEngine.ContinuousAgainstDynamics := true;
      { Only for kcmTimeOfImpactSubSteps mode }
      // FKraftEngine.TimeOfImpactAlgorithm := ktoiaConservativeAdvancement;
      // FKraftEngine.MaximalSubSteps := 16;
    end else
    begin
      FKraftEngine.ContinuousMode := kcmNone;
      FKraftEngine.ContinuousAgainstDynamics := false;
    end;
  end;
end;

procedure TCastleAbstractRootTransform.DestroyPhysicsEngine;
var
  CastleRigidBody: TCastleRigidBody;
  KraftRigidBody: TKraftRigidBody;
  NextKraftRigidBody: TKraftRigidBody;
begin
  if FKraftEngine <> nil then
  begin
    KraftRigidBody := FKraftEngine.RigidBodyFirst;

    while Assigned(KraftRigidBody) do
    begin
      NextKraftRigidBody := KraftRigidBody.RigidBodyNext;
      if Assigned(KraftRigidBody.UserData) then
      begin
        CastleRigidBody := TCastleRigidBody(KraftRigidBody.UserData);
        CastleRigidBody.DeinitializePhysicsEngineObjects;
      end;
      KraftRigidBody := NextKraftRigidBody;
    end;

    FreeAndNil(FKraftEngine);
  end;
end;

procedure TCastleAbstractRootTransform.Update(const SecondsPassed: Single; var RemoveMe: TRemoveType);
var
  KraftGravity: TVector3;
  PhysicsTicksCount:Integer;
  {$ifdef CASTLE_LOG_PHYSICS_DROPS_FRAMES}
  OldTimeAccumulator: TFloatTime;
  {$endif}
begin
  if not Exists then Exit;

  { Avoid doing this two times within the same FrameId.
    Important if the same TCastleAbstractRootTransform is present in multiple viewports. }
  if UpdateFrameId = TFramesPerSecond.FrameId then
    Exit;
  UpdateFrameId := TFramesPerSecond.FrameId;

  if IsPhysicsRunning then
  begin
    FrameProfiler.Start(fmUpdatePhysics);

    // update FKraftEngine.Gravity
    // TODO: do we really need to be prepared that it changes each frame?
    KraftGravity := -GravityUp * PhysicsProperties.GravityStrength;
    FKraftEngine.Gravity.Vector := VectorToKraft(KraftGravity);

    PhysicsTicksCount := 0;

    if not WasPhysicsStep then
    begin
      FKraftEngine.StoreWorldTransforms;
      FKraftEngine.InterpolateWorldTransforms(0.0);
      WasPhysicsStep := true;
    end else
    begin
      TimeAccumulator := TimeAccumulator + SecondsPassed;
      while TimeAccumulator >= PhysicsProperties.FPhysicsTimeStep do
      begin
        TimeAccumulator := TimeAccumulator - PhysicsProperties.FPhysicsTimeStep;
        FKraftEngine.StoreWorldTransforms;
        FKraftEngine.Step(PhysicsProperties.FPhysicsTimeStep);

        Inc(PhysicsTicksCount);

        { To avoid the spiral of death, we ignore some accumulated time
          (we will not account for this time in the physics simulation,
          so physics simulation may be slower than time perceived by user,
          than non-physics animations etc.).
          An alternative approach would be to prolong the simulation step
          sometimes, but this could lead to unreliable collision detection.
          See description of this in
          https://github.com/castle-engine/castle-engine/pull/144#issuecomment-562850820 }
        if (TimeAccumulator >= PhysicsProperties.FPhysicsTimeStep) and (PhysicsProperties.MaxPhysicsTicksPerUpdate <> 0) and
           (PhysicsTicksCount >= PhysicsProperties.MaxPhysicsTicksPerUpdate) then
        begin
          {$ifdef CASTLE_LOG_PHYSICS_DROPS_FRAMES}
          OldTimeAccumulator := TimeAccumulator;
          {$endif}

          TimeAccumulator := TimeAccumulator - (PhysicsProperties.FPhysicsTimeStep * Floor(TimeAccumulator / PhysicsProperties.FPhysicsTimeStep));

          // This log is valid, but too spammy now.
          {$ifdef CASTLE_LOG_PHYSICS_DROPS_FRAMES}
          WritelnLog('Max physics ticks in TCastleAbstractRootTransform.Update() exceeded ('
            + IntToStr(PhysicsTicksCount) + '). TimeAccumulator reduced from '
            + FloatToStrDot(OldTimeAccumulator) + ' to ' + FloatToStrDot(TimeAccumulator));
          {$endif}

          break;
        end;
      end;

      { One can wonder why we do interpolate below between
        - previous-to-last calculated physics state
        - and the last calculated physics state

        It seems that we should interpolate instead between
        - the last calculated physics state
        - and the "future" physics state, so we should make one more
          "FKraftEngine.Step" call (and remember to make one less
          "FKraftEngine.Step" call in the next loop run).

        This contains an explanation:
        http://web.archive.org/web/20160205035208/http://gafferongames.com/game-physics/fix-your-timestep/

        """
        You’re actually delaying the simulation by one frame
        and then doing the interpolation to ensure smoothness.
        """

        (The original https://gafferongames.com/post/fix_your_timestep/ no longer
        has comments.)
      }
      FKraftEngine.InterpolateWorldTransforms(TimeAccumulator / PhysicsProperties.FPhysicsTimeStep);
    end;
    FrameProfiler.Stop(fmUpdatePhysics);
  end;

  { call inherited at the end,
    to update transformation of all items in their TCastleRigidBody.Update
    called from TCastleTransform.Update }
  inherited;
end;

{$endif read_implementation}<|MERGE_RESOLUTION|>--- conflicted
+++ resolved
@@ -1449,47 +1449,6 @@
   Result := not AutoSize;
 end;
 
-<<<<<<< HEAD
-constructor TCastleCollider.Create(AOwner: TComponent);
-begin
-  inherited;
-  // properties defaults
-  FDensity := DefaultDensity;
-  FMass := DefaultMass;
-  FRestitution := DefaultRestitution;
-  FFriction := DefaultFriction;
-  FScale := NoScale;
-  FLastUsedWorldScale := NoScale;
-  FTranslation := TVector3.Zero;
-  FRotation := TVector4.Zero;
-
-  {$define read_implementation_constructor}
-  {$I auto_generated_persistent_vectors/tcastlecollider_persistent_vectors.inc}
-  {$undef read_implementation_constructor}
-
-  { Will be updated in TCastleCollider.InitializeKraft to reflect FKraftShape.LocalTransform }
-  FUseLocalTransform := false;
-  FLocalTransform := TMatrix4.Identity;
-  FLocalInverseTransform := TMatrix4.Identity;
-  FAutoSize := true;
-
-  NeedWorldChangeNotification := true;
-
-  {$define read_implementation_constructor}
-  {$I auto_generated_persistent_vectors/tcastlecollider_persistent_vectors.inc}
-  {$undef read_implementation_constructor}
-end;
-
-destructor TCastleCollider.Destroy;
-begin
-  {$define read_implementation_destructor}
-  {$I auto_generated_persistent_vectors/tcastlecollider_persistent_vectors.inc}
-  {$undef read_implementation_destructor}
-  inherited;
-end;
-
-=======
->>>>>>> 6c8210a1
 function TCastleCollider.PropertySections(
   const PropertyName: String): TPropertySections;
 begin
@@ -1624,14 +1583,6 @@
   {$undef read_implementation_constructor}
 end;
 
-destructor TCastleBoxCollider.Destroy;
-begin
-  {$define read_implementation_destructor}
-  {$I auto_generated_persistent_vectors/tcastleboxcollider_persistent_vectors.inc}
-  {$undef read_implementation_destructor}
-  inherited;
-end;
-
 procedure TCastleBoxCollider.SetSize(const AValue: TVector3);
 begin
   if not TVector3.Equals(FSize, AValue) then
@@ -1714,7 +1665,6 @@
   Translation := LocalBoundingBox.Center;
 end;
 
-<<<<<<< HEAD
 constructor TCastleBoxCollider.Create(AOwner: TComponent);
 begin
   inherited Create(AOwner);
@@ -1765,8 +1715,6 @@
   inherited;
 end;
 
-=======
->>>>>>> 6c8210a1
 function TCastleBoxCollider.PropertySections(const PropertyName: String): TPropertySections;
 begin
   if ArrayContainsString(PropertyName, [
