--- conflicted
+++ resolved
@@ -611,13 +611,6 @@
     When window=nil, accessing windowRef would be an error. }
   if (window <> nil) and (windowRef <> nil) then
   begin
-<<<<<<< HEAD
-    if window.respondsToSelector( ObjCSelector('backingScaleFactor')) then
-      ScaleFactor := window.backingScaleFactor
-    else
-    if win.respondsToSelector( ObjCSelector('userSpaceScaleFactor')) then // for older OSX
-      ScaleFactor := window.userSpaceScaleFactor
-=======
     { On high-resolution displays, the bounds.size needs to be scaled by
       https://developer.apple.com/documentation/appkit/nswindow/1419459-backingscalefactor?language=objc
       See also
@@ -633,7 +626,6 @@
       // do not warn about userSpaceScaleFactor being deprecated, we only use it for older OS
       ScaleFactor := window.userSpaceScaleFactor
       {$warnings on}
->>>>>>> 69fe6d37
     else
       ScaleFactor := 1;
 
