{ -*- compile-command: "./castleengine_compile.sh" -*- }
{
  Copyright 2013-2021 Jan Adamec, Michalis Kamburelis.

  This file is part of "Castle Game Engine".

  "Castle Game Engine" is free software; see the file COPYING.txt,
  included in this distribution, for details about the copyright.

  "Castle Game Engine" is distributed in the hope that it will be useful,
  but WITHOUT ANY WARRANTY; without even the implied warranty of
  MERCHANTABILITY or FITNESS FOR A PARTICULAR PURPOSE.

  ----------------------------------------------------------------------------
}

{ The castleengine library main source code.
  This compiles to castleengine.dll / libcastleengine.so / libcastleengine.dylib.

  Development notes:

  Adapted from Jonas Maebe's example project :
  http://users.elis.ugent.be/~jmaebe/fpc/FPC_Objective-C_Cocoa.tbz
  http://julien.marcel.free.fr/ObjP_Part7.html

  To make c-compatible (and Xcode-compatible) libraries, you must :
  1- use c-types arguments
  2- add a "cdecl" declaration after your functions declarations
  3- export your functions

  See FPC CTypes unit (source rtl/unix/ctypes.inc) for a full list of c-types.
}

library castleengine;

uses CTypes, Math, SysUtils, CastleUtils,
  Classes, CastleKeysMouse, CastleCameras, CastleVectors, CastleGLUtils,
  CastleImages, CastleSceneCore, CastleUIControls, X3DNodes, X3DFields, CastleLog,
  CastleBoxes, CastleControls, CastleApplicationProperties,
  CastleWindow, CastleViewport, CastleScene, CastleTransform;

type
  TCrosshairManager = class(TObject)
  public
    CrosshairCtl: TCastleCrosshair;
    CrosshairActive: boolean;

    constructor Create;
    destructor Destroy; override;

    procedure UpdateCrosshairImage;
    procedure OnPointingDeviceSensorsChange(Sender: TObject);
  end;

var
  Window: TCastleWindow;
  Viewport: TCastleAutoNavigationViewport;
  PreviousNavigationType: TNavigationType;
  TouchNavigation: TCastleTouchNavigation;
  Crosshair: TCrosshairManager;

function CGE_VerifyWindow(const FromFunc: string): boolean;
begin
  Result := (Window <> nil) and (Viewport <> nil);
  if not Result then
    WarningWrite(FromFunc + ' : CGE window not initialized (CGE_Open not called)');
end;

function CGE_VerifyScene(const FromFunc: string): boolean;
begin
  Result := (Window <> nil) and (Viewport <> nil) and (Viewport.Items.MainScene <> nil);
  if not Result then
    WarningWrite(FromFunc + ': CGE scene not initialized (CGE_LoadSceneFromFile not called)');
end;

procedure CGE_Initialize(ApplicationConfigDirectory: PChar); cdecl;
begin
  CGEApp_Initialize(ApplicationConfigDirectory);
end;

procedure CGE_Finalize(); cdecl;
begin
  CGEApp_Finalize();
end;

procedure CGE_Open(flags: cUInt32; InitialWidth, InitialHeight, Dpi: cUInt32); cdecl;
begin
  try
    if (flags and 1 {ecgeofSaveMemory}) > 0 then
    begin
      DefaultTriangulationSlices := 16;
      DefaultTriangulationStacks := 16;
    end;
    if (flags and 2 {ecgeofLog}) > 0 then
      InitializeLog;

    Window := TCastleWindow.Create(nil);
    Application.MainWindow := Window;

    Viewport := TCastleAutoNavigationViewport.Create(Window);
    Viewport.FullSize := true;
    { AutoCamera is necessary for Viewport.Camera to follow X3D file camera,
      not only at initialization (this is done by AssignDefaultCamera) but also
      when new viewpoint node is bound using X3D events or
      TCastleSceneCore.MoveToViewpoint call. }
    Viewport.AutoCamera := true;
    { AutoNavigation is necessary for navigation to follow routes in X3D file.
      For example when changing navigation by X3D events in
      demo-models/navigation/navigation_info_bind.x3dv , to make it affect actual
      CGE navigation. }
    Viewport.AutoNavigation := true;
    Window.Controls.InsertFront(Viewport);

    TouchNavigation := TCastleTouchNavigation.Create(nil);
    TouchNavigation.FullSize := true;
    TouchNavigation.Viewport := Viewport;
    Viewport.InsertFront(TouchNavigation);

    PreviousNavigationType := Viewport.NavigationType;

    CGEApp_Open(InitialWidth, InitialHeight, 0, Dpi);

    Crosshair := TCrosshairManager.Create;
  except
    on E: TObject do WritelnWarning('Window', ExceptMessage(E));
  end;
end;

procedure CGE_Close(QuitWhenNoOpenWindows: CBool); cdecl;
begin
  try
    if not CGE_VerifyWindow('CGE_Close') then Exit;

    if Viewport.Items.MainScene <> nil then
      Viewport.Items.MainScene.OnPointingDeviceSensorsChange := nil;
    FreeAndNil(Crosshair);

    CGEApp_Close(QuitWhenNoOpenWindows);
    FreeAndNil(Window);
  except
    on E: TObject do WritelnWarning('Window', ExceptMessage(E));
  end;
end;

procedure CGE_GetOpenGLInformation(szBuffer: pchar; nBufSize: cInt32); cdecl;
var
  sText: string;
begin
  try
    sText := GLInformationString;
    StrPLCopy(szBuffer, sText, nBufSize-1);
  except
    on E: TObject do WritelnWarning('Window', ExceptMessage(E));
  end;
end;

procedure CGE_Resize(uiViewWidth, uiViewHeight: cUInt32); cdecl;
begin
  try
    if not CGE_VerifyWindow('CGE_Resize') then exit;
    CGEApp_Resize(uiViewWidth, uiViewHeight, 0);
  except
    on E: TObject do WritelnWarning('Window', ExceptMessage(E));
  end;
end;

procedure CGE_Render; cdecl;
begin
  try
    if not CGE_VerifyWindow('CGE_Render') then exit;
    CGEApp_Render;
  except
    on E: TObject do WritelnWarning('Window', ExceptMessage(E));
  end;
end;

procedure CGE_SaveScreenshotToFile(szFile: pcchar); cdecl;
var
  Image: TRGBImage;
begin
  try
    if not CGE_VerifyWindow('CGE_SaveScreenshotToFile') then exit;

    // hide touch controls
    TouchNavigation.Exists := false;

    // make screenshot
    Image := Window.SaveScreen;
    try
      SaveImage(Image, StrPas(PChar(szFile)));
    finally FreeAndNil(Image) end;

    // restore hidden controls
    TouchNavigation.Exists := true;
  except
    on E: TObject do WritelnWarning('Window', ExceptMessage(E));
  end;
end;

procedure CGE_SetLibraryCallbackProc(aProc: TLibraryCallbackProc); cdecl;
begin
  if Window = nil then exit;
  CGEApp_SetLibraryCallbackProc(aProc);
end;

procedure CGE_Update; cdecl;
begin
  try
    if not CGE_VerifyWindow('CGE_Update') then exit;

    { Call LibraryCallbackProc(ecgelibNavigationTypeChanged,...) when necessary.
      For this, we just query the Viewport.NavigationType every frame. }
    if PreviousNavigationType <> Viewport.NavigationType then
    begin
      PreviousNavigationType := Viewport.NavigationType;
      if Assigned(LibraryCallbackProc) then
      begin
        case Viewport.NavigationType of
          ntWalk     : LibraryCallbackProc(ecgelibNavigationTypeChanged, ecgenavWalk     , 0, nil);
          ntFly      : LibraryCallbackProc(ecgelibNavigationTypeChanged, ecgenavFly      , 0, nil);
          ntExamine  : LibraryCallbackProc(ecgelibNavigationTypeChanged, ecgenavExamine  , 0, nil);
          ntTurntable: LibraryCallbackProc(ecgelibNavigationTypeChanged, ecgenavTurntable, 0, nil);
          ntNone     : LibraryCallbackProc(ecgelibNavigationTypeChanged, ecgenavNone     , 0, nil);
          else WritelnWarning('Window', 'Current NavigationType cannot be expressed as enum for ecgelibNavigationTypeChanged');
        end;
      end;
    end;

    CGEApp_Update;
  except
    on E: TObject do WritelnWarning('Window', ExceptMessage(E));
  end;
end;

procedure CGE_MouseDown(X, Y: CInt32; bLeftBtn: cBool; FingerIndex: CInt32); cdecl;
begin
  try
    if not CGE_VerifyWindow('CGE_MouseDown') then exit;
    CGEApp_MouseDown(X, Y, bLeftBtn, FingerIndex);
  except
    on E: TObject do WritelnWarning('Window', ExceptMessage(E));
  end;
end;

procedure CGE_Motion(X, Y: CInt32; FingerIndex: CInt32); cdecl;
begin
  try
    if not CGE_VerifyWindow('CGE_Motion') then exit;
    CGEApp_Motion(X, Y, FingerIndex);
  except
    on E: TObject do WritelnWarning('Window', ExceptMessage(E));
  end;
end;

procedure CGE_MouseUp(X, Y: cInt32; bLeftBtn: cBool;
  FingerIndex: CInt32; TrackReleased: cBool); cdecl;
begin
  try
    if not CGE_VerifyWindow('CGE_MouseUp') then exit;
    CGEApp_MouseUp(X, Y, bLeftBtn, FingerIndex, TrackReleased);
  except
    on E: TObject do WritelnWarning('Window', ExceptMessage(E));
  end;
end;

procedure CGE_MouseWheel(zDelta: cFloat; bVertical: cBool); cdecl;
begin
  try
    if not CGE_VerifyWindow('CGE_MouseWheel') then exit;
    // TODO: no corresponding CGEApp callback, as not implemented in iOS code
    // (in ios_tested not used anyway, because USE_GESTURE_RECOGNIZERS
    // undefined, and also --- pinch is not really a mouse wheel)
    Window.LibraryMouseWheel(zDelta/120, bVertical);
  except
    on E: TObject do WritelnWarning('Window', ExceptMessage(E));
  end;
end;

procedure CGE_KeyDown(eKey: CInt32); cdecl;
begin
  try
    if not CGE_VerifyWindow('CGE_KeyDown') then exit;
    CGEApp_KeyDown(eKey);
  except
    on E: TObject do WritelnWarning('Window', ExceptMessage(E));
  end;
end;

procedure CGE_KeyUp(eKey: CInt32); cdecl;
begin
  try
    if not CGE_VerifyWindow('CGE_KeyUp') then exit;
    CGEApp_KeyUp(eKey);
  except
    on E: TObject do WritelnWarning('Window', ExceptMessage(E));
  end;
end;

procedure CGE_LoadSceneFromFile(szFile: pcchar); cdecl;
var
  Scene: TCastleScene;
begin
  if Window = nil then exit;
  try
    Viewport.Items.MainScene.Free; // if any previous scene exists, remove it

    Scene := TCastleScene.Create(Window);
    Scene.Load(StrPas(PChar(szFile)));
    Scene.PreciseCollisions := true;
    Scene.ProcessEvents := true;
    Scene.ListenPressRelease := true; // necessary to pass keys to X3D sensors
    Viewport.Items.Add(Scene);
    Viewport.Items.MainScene := Scene;

    Viewport.AssignDefaultCamera;
    Viewport.AssignDefaultNavigation;
  except
    on E: TObject do WritelnWarning('Window', ExceptMessage(E));
  end;
end;

function CGE_GetViewpointsCount(): cInt32; cdecl;
begin
  try
    if not CGE_VerifyScene('CGE_GetViewpointsCount') then
    begin
      Result := 0;
      exit;
    end;

    Result := Viewport.Items.MainScene.ViewpointsCount;
  except
    on E: TObject do
    begin
      WritelnLog('Window', ExceptMessage(E));
      Result := 0;
    end;
  end;
end;

procedure CGE_GetViewpointName(iViewpointIdx: cInt32; szName: pchar; nBufSize: cInt32); cdecl;
var
  sName: string;
begin
  try
    if not CGE_VerifyScene('CGE_GetViewpointName') then exit;

    sName := Viewport.Items.MainScene.GetViewpointName(iViewpointIdx);
    StrPLCopy(szName, sName, nBufSize-1);
  except
    on E: TObject do WritelnWarning('Window', ExceptMessage(E));
  end;
end;

procedure CGE_MoveToViewpoint(iViewpointIdx: cInt32; bAnimated: cBool); cdecl;
begin
  try
    if not CGE_VerifyScene('CGE_MoveToViewpoint') then exit;

    Viewport.Items.MainScene.MoveToViewpoint(iViewpointIdx, bAnimated);
  except
    on E: TObject do WritelnWarning('Window', ExceptMessage(E));
  end;
end;

procedure CGE_AddViewpointFromCurrentView(szName: pcchar); cdecl;
begin
  try
    if not CGE_VerifyScene('CGE_AddViewpointFromCurrentView') then exit;

    if Viewport.Navigation <> nil then
      Viewport.Items.MainScene.AddViewpointFromNavigation(
        Viewport.Navigation, StrPas(PChar(szName)));
  except
    on E: TObject do WritelnWarning('Window', ExceptMessage(E));
  end;
end;

procedure CGE_GetBoundingBox(pfXMin, pfXMax, pfYMin, pfYMax, pfZMin, pfZMax: pcfloat); cdecl;
var
  BBox: TBox3D;
begin
  try
    if not CGE_VerifyScene('CGE_GetBoundingBox') then exit;

    BBox := Viewport.Items.MainScene.BoundingBox;
    pfXMin^ := BBox.Data[0].X; pfXMax^ := BBox.Data[1].X;
    pfYMin^ := BBox.Data[0].Y; pfYMax^ := BBox.Data[1].Y;
    pfZMin^ := BBox.Data[0].Z; pfZMax^ := BBox.Data[1].Z;
  except
    on E: TObject do WritelnWarning('Window', ExceptMessage(E));
  end;
end;

procedure CGE_GetViewCoords(pfPosX, pfPosY, pfPosZ, pfDirX, pfDirY, pfDirZ,
                            pfUpX, pfUpY, pfUpZ, pfGravX, pfGravY, pfGravZ: pcfloat); cdecl;
var
  Pos, Dir, Up, GravityUp: TVector3;
begin
  try
    if not CGE_VerifyWindow('CGE_GetViewCoords') then exit;

    Viewport.Camera.GetWorldView(Pos, Dir, Up);
    GravityUp := Viewport.Camera.GravityUp;
    pfPosX^ := Pos.X; pfPosY^ := Pos.Y; pfPosZ^ := Pos.Z;
    pfDirX^ := Dir.X; pfDirY^ := Dir.Y; pfDirZ^ := Dir.Z;
    pfUpX^ := Up.X; pfUpY^ := Up.Y; pfUpZ^ := Up.Z;
    pfGravX^ := GravityUp.X; pfGravY^ := GravityUp.Y; pfGravZ^ := GravityUp.Z;
  except
    on E: TObject do WritelnWarning('Window', ExceptMessage(E));
  end;
end;

procedure CGE_MoveViewToCoords(fPosX, fPosY, fPosZ, fDirX, fDirY, fDirZ,
                               fUpX, fUpY, fUpZ, fGravX, fGravY, fGravZ: cFloat;
                               bAnimated: cBool); cdecl;
var
  Pos, Dir, Up, GravityUp: TVector3;
begin
  try
    if not CGE_VerifyWindow('CGE_MoveViewToCoords') then exit;

    Pos.X := fPosX; Pos.Y := fPosY; Pos.Z := fPosZ;
    Dir.X := fDirX; Dir.Y := fDirY; Dir.Z := fDirZ;
    Up.X := fUpX; Up.Y := fUpY; Up.Z := fUpZ;
    GravityUp.X := fGravX; GravityUp.Y := fGravY; GravityUp.Z := fGravZ;
    if bAnimated then
      Viewport.Camera.AnimateTo(Pos, Dir, Up, 0.5)
    else
      Viewport.Camera.SetWorldView(Pos, Dir, Up);
    Viewport.Camera.GravityUp := GravityUp;
  except
    on E: TObject do WritelnWarning('Window', ExceptMessage(E));
  end;
end;

function CGE_GetNavigationType(): cInt32; cdecl;
begin
  try
    if not CGE_VerifyWindow('CGE_GetNavigationType') then Exit(-1);

    case Viewport.NavigationType of
      ntWalk     : Result := 0;
      ntFly      : Result := 1;
      ntExamine  : Result := 2;
      ntTurntable: Result := 3;
      ntNone     : Result := 4;
      else raise EInternalError.Create('CGE_GetNavigationType: Unrecognized Viewport.NavigationType');
    end;
  except
    on E: TObject do
    begin
      WritelnLog('Window', ExceptMessage(E));
      Result := -1;
    end;
  end;
end;

procedure CGE_SetNavigationType(NewType: cInt32); cdecl;
var
  aNavType: TNavigationType;
begin
  try
    if not CGE_VerifyWindow('CGE_SetNavigationType') then exit;

    case NewType of
      0: aNavType := ntWalk;
      1: aNavType := ntFly;
      2: aNavType := ntExamine;
      3: aNavType := ntTurntable;
      4: aNavType := ntNone;
      else raise EInternalError.CreateFmt('CGE_SetNavigationType: Invalid navigation type %d', [NewType]);
    end;
    Viewport.NavigationType := aNavType;
  except
    on E: TObject do WritelnWarning('Window', ExceptMessage(E));
  end;
end;

function cgehelper_TouchInterfaceFromConst(eMode: cInt32): TTouchInterface;
begin
  case eMode of
    0: Result := tiNone;
    1: Result := tiWalk;
    2: Result := tiWalkRotate;
    3: Result := tiFlyWalk;
    4: Result := tiPan;
    else raise EInternalError.CreateFmt('cgehelper_TouchInterfaceFromConst: Invalid touch interface mode %d', [eMode]);
  end;
end;

function cgehelper_ConstFromTouchInterface(eMode: TTouchInterface): cInt32;
begin
  Result := 0;
  case eMode of
    tiWalk: Result := 1;
    tiWalkRotate: Result := 2;
    tiFlyWalk: Result := 3;
    tiPan: Result := 4;
  end;
end;

procedure CGE_SetTouchInterface(eMode: cInt32); cdecl;
begin
  try
    TouchNavigation.TouchInterface := cgehelper_TouchInterfaceFromConst(eMode);
  except
    on E: TObject do WritelnWarning('Window', ExceptMessage(E));
  end;
end;

procedure CGE_SetUserInterface(bAutomaticTouchInterface: cBool); cdecl;
begin
  try
    TouchNavigation.AutoTouchInterface := bAutomaticTouchInterface;
  except
    on E: TObject do WritelnWarning('Window', ExceptMessage(E));
  end;
end;

procedure CGE_IncreaseSceneTime(fTimeS: cFloat); cdecl;
var
  DummyRemoveType: TRemoveType;
begin
  try
    Viewport.Items.MainScene.IncreaseTime(fTimeS);
    DummyRemoveType := rtNone;
    Viewport.Camera.Update(fTimeS, DummyRemoveType);
  except
    on E: TObject do WritelnWarning('Window', ExceptMessage(E));
  end;
end;

function GetWalkNavigation: TCastleWalkNavigation;
var
  Nav: TCastleNavigation;
begin
  Nav := Viewport.Navigation;
  if Nav is TCastleWalkNavigation then
    Result := TCastleWalkNavigation(Nav)
  else
    Result := nil;
end;

procedure CGE_SetVariableInt(eVar: cInt32; nValue: cInt32); cdecl;
var
  WalkNavigation: TCastleWalkNavigation;
begin
  if Window = nil then exit;
  try
    case eVar of
      0: begin    // ecgevarWalkHeadBobbing
           WalkNavigation := GetWalkNavigation;
           if WalkNavigation <> nil then
           begin
             if nValue > 0 then
               WalkNavigation.HeadBobbing := TCastleWalkNavigation.DefaultHeadBobbing
             else
               WalkNavigation.HeadBobbing := 0.0;
           end;
         end;

      1: begin    // ecgevarEffectSSAO
           if Viewport.ScreenSpaceAmbientOcclusionAvailable then
             Viewport.ScreenSpaceAmbientOcclusion := (nValue > 0);
         end;

      2: begin    // ecgevarMouseLook
           WalkNavigation := GetWalkNavigation;
           if WalkNavigation <> nil then
               WalkNavigation.MouseLook := (nValue > 0);
         end;

      3: begin    // ecgevarCrossHair
           Crosshair.CrosshairCtl.Exists := (nValue > 0);
           if nValue > 0 then
           begin
             if nValue = 2 then
               Crosshair.CrosshairCtl.Shape := csCrossRect
             else
               Crosshair.CrosshairCtl.Shape := csCross;
             Crosshair.UpdateCrosshairImage;
             Viewport.Items.MainScene.OnPointingDeviceSensorsChange := @Crosshair.OnPointingDeviceSensorsChange;
           end;
         end;

      5: begin    // ecgevarWalkTouchCtl
           TouchNavigation.AutoWalkTouchInterface := cgehelper_TouchInterfaceFromConst(nValue);
         end;

      6: begin    // ecgevarScenePaused
           Viewport.Items.Paused := (nValue > 0);
         end;

      7: begin    // ecgevarAutoRedisplay
           Window.AutoRedisplay := (nValue > 0);
         end;

      8: begin    // ecgevarHeadlight
           if Viewport.Items.MainScene <> nil then
              Viewport.Items.MainScene.HeadlightOn := (nValue > 0);
         end;

      9: begin    // ecgevarOcclusionQuery
<<<<<<< HEAD
        if Viewport.Items.MainScene <> nil then
           Viewport.Items.MainScene.RenderOptions.OcclusionQuery := (nValue > 0);
      end;

      10: begin    // ecgevarPhongShading
        if Viewport.Items.MainScene <> nil then
           Viewport.Items.MainScene.RenderOptions.PhongShading := (nValue > 0);
      end;

=======
           if Viewport.Items.MainScene <> nil then
              Viewport.Items.MainScene.RenderOptions.OcclusionQuery := (nValue > 0);
         end;
>>>>>>> 532a869d
    end;
  except
    on E: TObject do WritelnWarning('Window', ExceptMessage(E));
  end;
end;

function CGE_GetVariableInt(eVar: cInt32): cInt32; cdecl;
var
  WalkNavigation: TCastleWalkNavigation;
begin
  Result := -1;
  if Window = nil then exit;
  try
    case eVar of
      0: begin    // ecgevarWalkHeadBobbing
           WalkNavigation := GetWalkNavigation;
           if (WalkNavigation <> nil) and (WalkNavigation.HeadBobbing > 0) then
             Result := 1
           else
             Result := 0;
         end;

      1: begin    // ecgevarEffectSSAO
           if Viewport.ScreenSpaceAmbientOcclusionAvailable and
              Viewport.ScreenSpaceAmbientOcclusion then
             Result := 1
           else
             Result := 0;
         end;

      2: begin    // ecgevarMouseLook
           WalkNavigation := GetWalkNavigation;
           if (WalkNavigation <> nil) and WalkNavigation.MouseLook then
             Result := 1
           else
             Result := 0;
         end;

      3: begin    // ecgevarCrossHair
           if not Crosshair.CrosshairCtl.Exists then
             Result := 0
           else
           if Crosshair.CrosshairCtl.Shape = csCross then
             Result := 1
           else
           if Crosshair.CrosshairCtl.Shape = csCrossRect then
             Result := 2
           else
             Result := 1;
         end;

      4: begin    // ecgevarAnimationRunning
           if Viewport.Camera.Animation then
             Result := 1
           else
             Result := 0;
         end;

      5: begin    // ecgevarWalkTouchCtl
           Result := cgehelper_ConstFromTouchInterface(TouchNavigation.AutoWalkTouchInterface);
         end;

      6: begin    // ecgevarScenePaused
           if Viewport.Items.Paused then
             Result := 1
           else
             Result := 0;
         end;

      7: begin    // ecgevarAutoRedisplay
           if Window.AutoRedisplay then
             Result := 1
           else
             Result := 0;
         end;

      8: begin    // ecgevarHeadlight
           if (Viewport.Items.MainScene <> nil) and Viewport.Items.MainScene.HeadlightOn then
             Result := 1
           else
             Result := 0;
         end;

      9: begin    // ecgevarOcclusionQuery
           if (Viewport.Items.MainScene <> nil) and Viewport.Items.MainScene.RenderOptions.OcclusionQuery then
             Result := 1
           else
             Result := 0;
         end;

      10: begin    // ecgevarPhongShading
        if (Viewport.Items.MainScene <> nil) and Viewport.Items.MainScene.RenderOptions.PhongShading then
          Result := 1 else
          Result := 0;
      end;

      else Result := -1; // unsupported variable
    end;
  except
    on E: TObject do WritelnWarning('Window', ExceptMessage(E));
  end;
end;

procedure CGE_SetNodeFieldValue(szNodeName, szFieldName: pcchar;
                                fVal1, fVal2, fVal3, fVal4: cFloat); cdecl;
var
  aField: TX3DField;
begin
  try
    if not CGE_VerifyScene('CGE_SetNodeFieldValue') then exit;

    // find node and field
    aField := Viewport.Items.MainScene.Field(PChar(szNodeName), PChar(szFieldName));
    if aField = nil then Exit;

    if aField is TSFVec2f then
      TSFVec2f(aField).Send(Vector2(fVal1, fVal2))
    else
    if aField is TSFVec3f then
      TSFVec3f(aField).Send(Vector3(fVal1, fVal2, fVal3))
    else
    if aField is TSFVec4f then
      TSFVec4f(aField).Send(Vector4(fVal1, fVal2, fVal3, fVal4))
    else
    if aField is TSFVec2d then
      TSFVec2d(aField).Send(Vector2Double(fVal1, fVal2))
    else
    if aField is TSFVec3d then
      TSFVec3d(aField).Send(Vector3Double(fVal1, fVal2, fVal3))
    else
    if aField is TSFVec4d then
      TSFVec4d(aField).Send(Vector4Double(fVal1, fVal2, fVal3, fVal4))
    else
    if aField is TSFFloat then
      TSFFloat(aField).Send(fVal1)
    else
    if aField is TSFDouble then
      TSFDouble(aField).Send(fVal1)
    else
    if aField is TSFLong then
      TSFLong(aField).Send(Round(fVal1))
    else
    if aField is TSFInt32 then
      TSFInt32(aField).Send(Round(fVal1))
    else
    if aField is TSFBool then
      TSFBool(aField).Send(fVal1 <> 0.0);

  except
    on E: TObject do WritelnWarning('Window', ExceptMessage(E));
  end;
end;

constructor TCrosshairManager.Create;
begin
  inherited;
  CrosshairCtl := TCastleCrosshair.Create(Window);
  CrosshairCtl.Exists := false;  // start as invisible
  Window.Controls.InsertFront(CrosshairCtl);
end;

destructor TCrosshairManager.Destroy;
begin
  Window.Controls.Remove(CrosshairCtl);
  FreeAndNil(CrosshairCtl);
  inherited;
end;

procedure TCrosshairManager.UpdateCrosshairImage;
begin
  begin
    if not CrosshairCtl.Exists then Exit;

    if CrosshairActive then
      CrosshairCtl.Shape := csCrossRect else
      CrosshairCtl.Shape := csCross;
  end;
end;

procedure TCrosshairManager.OnPointingDeviceSensorsChange(Sender: TObject);
var
  OverSensor: Boolean;
  SensorList: TPointingDeviceSensorList;
begin
  { check if the crosshair (mouse) is over any sensor }
  OverSensor := false;
  SensorList := Viewport.Items.MainScene.PointingDeviceSensors;
  if (SensorList <> nil) then
    OverSensor := (SensorList.EnabledCount>0);

  if CrosshairActive <> OverSensor then
  begin
    CrosshairActive := OverSensor;
    UpdateCrosshairImage;
  end;
end;

exports
  CGE_Initialize,
  CGE_Finalize,
  CGE_Open,
  CGE_Close,
  CGE_GetOpenGLInformation,
  CGE_Render,
  CGE_Resize,
  CGE_SetLibraryCallbackProc,
  CGE_Update,
  CGE_MouseDown,
  CGE_Motion,
  CGE_MouseUp,
  CGE_MouseWheel,
  CGE_KeyDown,
  CGE_KeyUp,
  CGE_LoadSceneFromFile,
  CGE_GetNavigationType,
  CGE_SetNavigationType,
  CGE_GetViewpointsCount,
  CGE_GetViewpointName,
  CGE_MoveToViewpoint,
  CGE_AddViewpointFromCurrentView,
  CGE_GetBoundingBox,
  CGE_GetViewCoords,
  CGE_MoveViewToCoords,
  CGE_SaveScreenshotToFile,
  CGE_SetTouchInterface,
  CGE_SetUserInterface,
  CGE_IncreaseSceneTime,
  CGE_SetVariableInt,
  CGE_GetVariableInt,
  CGE_SetNodeFieldValue;

begin
  SetExceptionMask([exInvalidOp, exDenormalized, exZeroDivide,
    exOverflow, exUnderflow, exPrecision]);
end.<|MERGE_RESOLUTION|>--- conflicted
+++ resolved
@@ -602,21 +602,14 @@
          end;
 
       9: begin    // ecgevarOcclusionQuery
-<<<<<<< HEAD
-        if Viewport.Items.MainScene <> nil then
-           Viewport.Items.MainScene.RenderOptions.OcclusionQuery := (nValue > 0);
-      end;
-
-      10: begin    // ecgevarPhongShading
-        if Viewport.Items.MainScene <> nil then
-           Viewport.Items.MainScene.RenderOptions.PhongShading := (nValue > 0);
-      end;
-
-=======
            if Viewport.Items.MainScene <> nil then
               Viewport.Items.MainScene.RenderOptions.OcclusionQuery := (nValue > 0);
          end;
->>>>>>> 532a869d
+
+      10: begin    // ecgevarPhongShading
+            if Viewport.Items.MainScene <> nil then
+               Viewport.Items.MainScene.RenderOptions.PhongShading := (nValue > 0);
+          end;
     end;
   except
     on E: TObject do WritelnWarning('Window', ExceptMessage(E));
