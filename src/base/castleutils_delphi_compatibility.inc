--- conflicted
+++ resolved
@@ -58,16 +58,10 @@
   TEventType = (etCustom, etInfo, etWarning, etError, etDebug);
   TEventTypes = Set of TEventType;
 
-<<<<<<< HEAD
-  TGLint = GLint;
-  TGLuint = GLuint;
-  TGLenum = GLenum;
-=======
   {$ifndef MSWINDOWS}
   DWord = LongWord;
   PDWord = ^DWord;
   {$endif}
->>>>>>> 67af4fe0
 
   { TOwnerStream from FPC }
   TOwnerStream = Class(TStream)
@@ -142,40 +136,6 @@
 procedure FillDWord(var X; const Count: SizeInt; const Value: DWord);
 function BoolToStr(B: boolean; const TrueS, FalseS: string): string; // from FPC
 
-<<<<<<< HEAD
-function glext_ExtensionSupported(const extension: AnsiString; const searchIn: AnsiString): Boolean;
-function Load_GL_ARB_texture_cube_map: Boolean;
-function Load_GL_EXT_texture3D: Boolean;
-function Load_GL_EXT_texture_filter_anisotropic: Boolean;
-function Load_GL_ARB_occlusion_query: Boolean;
-function Load_GL_ARB_framebuffer_object(LoadAsCore: boolean = false): Boolean;
-function Load_GL_EXT_framebuffer_object: Boolean;
-function Load_GL_ARB_texture_multisample(LoadAsCore: boolean = false): Boolean;
-function Load_GL_ARB_multisample: Boolean;
-function Load_GL_EXT_packed_depth_stencil: Boolean;
-function Load_GL_ARB_texture_non_power_of_two: Boolean;
-function Load_GL_ARB_texture_compression: Boolean;
-function Load_GL_ARB_imaging: Boolean;
-function Load_GL_ATI_texture_float: Boolean;
-function Load_GL_ARB_texture_float: Boolean;
-function Load_GL_ARB_depth_texture: Boolean;
-function Load_GL_ARB_shader_objects: Boolean;
-function Load_GL_ARB_vertex_shader: Boolean;
-function Load_GL_ARB_fragment_shader: Boolean;
-function Load_GL_ARB_shading_language_100: Boolean;
-function Load_GL_ARB_window_pos: Boolean;
-function Load_GL_MESA_window_pos: Boolean;
-function Load_GL_ARB_shadow: Boolean;
-function Load_GL_EXT_fog_coord: Boolean;
-function Load_GL_NV_multisample_filter_hint: Boolean;
-function Load_WGL_ARB_extensions_string: Boolean;
-function Load_WGL_ARB_pixel_format: Boolean;
-function Load_GL_EXT_stencil_wrap: Boolean;
-function Load_GL_ATI_separate_stencil: Boolean;
-
-
-=======
->>>>>>> 67af4fe0
 {$endif read_interface}
 {$ifdef read_implementation}
 
@@ -457,908 +417,5 @@
   if B then Result:=TrueS else BoolToStr:=FalseS;
 end;
 
-<<<<<<< HEAD
-function glext_ExtensionSupported(const extension: AnsiString; const searchIn: AnsiString): Boolean;
-var
-  extensions: PAnsiChar;
-  start: PAnsiChar;
-  where, terminator: PAnsiChar;
-begin
-
-  if (Pos(' ', extension) <> 0) or (extension = '') then
-  begin
-    Result := FALSE;
-    Exit;
-  end;
-
-  if searchIn = '' then extensions := PAnsiChar(glGetString(GL_EXTENSIONS))
-  else extensions := PAnsiChar(searchIn);
-  start := extensions;
-  while TRUE do
-  begin
-    where := StrPos(start, PAnsiChar(extension));
-    if where = nil then Break;
-    terminator := Pointer(PtrUInt(where) + PtrUInt(Length(extension)));
-    if (where = start) or (PAnsiChar(PtrUInt(where) - 1)^ = ' ') then
-    begin
-      if (terminator^ = ' ') or (terminator^ = #0) then
-      begin
-        Result := TRUE;
-        Exit;
-      end;
-    end;
-    start := terminator;
-  end;
-  Result := FALSE;
-end;
-
-function Load_GL_ARB_texture_cube_map: Boolean;
-var
-  extstring: AnsiString;
-begin
-
-  Result := FALSE;
-  extstring := glGetString(GL_EXTENSIONS);
-
-  if glext_ExtensionSupported('GL_ARB_texture_cube_map', extstring) then
-  begin
-    Result := TRUE;
-  end;
-
-end;
-
-function Load_GL_EXT_texture3D: Boolean;
-var
-  extstring: AnsiString;
-begin
-
-  Result := FALSE;
-  extstring := glGetString(GL_EXTENSIONS);
-
-  if glext_ExtensionSupported('GL_EXT_texture3D', extstring) then
-  begin
-    glTexImage3DEXT := wglGetProcAddress('glTexImage3DEXT');
-    if not Assigned(glTexImage3DEXT) then Exit;
-    Result := TRUE;
-  end;
-end;
-
-function Load_GL_EXT_texture_filter_anisotropic: Boolean;
-var
-  extstring: AnsiString;
-begin
-
-  Result := FALSE;
-  extstring := glGetString(GL_EXTENSIONS);
-
-  if glext_ExtensionSupported('GL_EXT_texture_filter_anisotropic', extstring) then
-  begin
-    Result := TRUE;
-  end;
-
-end;
-
-function Load_GL_ARB_occlusion_query: Boolean;
-var
-  extstring: AnsiString;
-begin
-
-  Result := FALSE;
-  extstring := glGetString(GL_EXTENSIONS);
-
-  if glext_ExtensionSupported('GL_ARB_occlusion_query', extstring) then
-  begin
-    @glGenQueriesARB := wglGetProcAddress('glGenQueriesARB');
-    if not Assigned(glGenQueriesARB) then Exit;
-    @glDeleteQueriesARB := wglGetProcAddress('glDeleteQueriesARB');
-    if not Assigned(glDeleteQueriesARB) then Exit;
-    @glIsQueryARB := wglGetProcAddress('glIsQueryARB');
-    if not Assigned(glIsQueryARB) then Exit;
-    @glBeginQueryARB := wglGetProcAddress('glBeginQueryARB');
-    if not Assigned(glBeginQueryARB) then Exit;
-    @glEndQueryARB := wglGetProcAddress('glEndQueryARB');
-    if not Assigned(glEndQueryARB) then Exit;
-    @glGetQueryivARB := wglGetProcAddress('glGetQueryivARB');
-    if not Assigned(glGetQueryivARB) then Exit;
-    @glGetQueryObjectivARB := wglGetProcAddress('glGetQueryObjectivARB');
-    if not Assigned(glGetQueryObjectivARB) then Exit;
-    @glGetQueryObjectuivARB := wglGetProcAddress('glGetQueryObjectuivARB');
-    if not Assigned(glGetQueryObjectuivARB) then Exit;
-    Result := TRUE;
-  end;
-
-end;
-
-function Load_GL_ARB_framebuffer_object(LoadAsCore: boolean): Boolean;
-var
-  extstring: AnsiString;
-begin
-  Result := False;
-  extstring := glGetString(GL_EXTENSIONS);
-
-  if LoadAsCore or glext_ExtensionSupported('GL_ARB_framebuffer_object', extstring) then
-  begin
-    glIsRenderbuffer := wglGetProcAddress('glIsRenderbuffer');
-    if not Assigned(glIsRenderbuffer) then Exit;
-    glBindRenderbuffer := wglGetProcAddress('glBindRenderbuffer');
-    if not Assigned(glBindRenderbuffer) then Exit;
-    glDeleteRenderbuffers := wglGetProcAddress('glDeleteRenderbuffers');
-    if not Assigned(glDeleteRenderbuffers) then Exit;
-    glGenRenderbuffers := wglGetProcAddress('glGenRenderbuffers');
-    if not Assigned(glGenRenderbuffers) then Exit;
-    glRenderbufferStorage := wglGetProcAddress('glRenderbufferStorage');
-    if not Assigned(glRenderbufferStorage) then Exit;
-    glGetRenderbufferParameteriv := wglGetProcAddress('glGetRenderbufferParameteriv');
-    if not Assigned(glGetRenderbufferParameteriv) then Exit;
-    glIsFramebuffer := wglGetProcAddress('glIsFramebuffer');
-    if not Assigned(glIsFramebuffer) then Exit;
-    glBindFramebuffer := wglGetProcAddress('glBindFramebuffer');
-    if not Assigned(glBindFramebuffer) then Exit;
-    glDeleteFramebuffers := wglGetProcAddress('glDeleteFramebuffers');
-    if not Assigned(glDeleteFramebuffers) then Exit;
-    glGenFramebuffers := wglGetProcAddress('glGenFramebuffers');
-    if not Assigned(glGenFramebuffers) then Exit;
-    glCheckFramebufferStatus := wglGetProcAddress('glCheckFramebufferStatus');
-    if not Assigned(glCheckFramebufferStatus) then Exit;
-    glFramebufferTexture1D := wglGetProcAddress('glFramebufferTexture1D');
-    if not Assigned(glFramebufferTexture1D) then Exit;
-    glFramebufferTexture2D := wglGetProcAddress('glFramebufferTexture2D');
-    if not Assigned(glFramebufferTexture2D) then Exit;
-    glFramebufferTexture3D := wglGetProcAddress('glFramebufferTexture3D');
-    if not Assigned(glFramebufferTexture3D) then Exit;
-    glFramebufferRenderbuffer := wglGetProcAddress('glFramebufferRenderbuffer');
-    if not Assigned(glFramebufferRenderbuffer) then Exit;
-    glGetFramebufferAttachmentParameteriv := wglGetProcAddress('glGetFramebufferAttachmentParameteriv');
-    if not Assigned(glGetFramebufferAttachmentParameteriv) then Exit;
-    glGenerateMipmap := wglGetProcAddress('glGenerateMipmap');
-    if not Assigned(glGenerateMipmap) then Exit;
-    glBlitFramebuffer := wglGetProcAddress('glBlitFramebuffer');
-    if not Assigned(glBlitFramebuffer) then Exit;
-    glRenderbufferStorageMultisample := wglGetProcAddress('glRenderbufferStorageMultisample');
-    if not Assigned(glRenderbufferStorageMultisample) then Exit;
-    glFramebufferTextureLayer := wglGetProcAddress('glFramebufferTextureLayer');
-    if not Assigned(glFramebufferTextureLayer) then Exit;
-    Result := True;
-  end;
-end;
-
-function Load_GL_EXT_framebuffer_object: Boolean;
-var
-  extstring: PAnsiChar;
-begin
-
-  Result := FALSE;
-  extstring := glGetString(GL_EXTENSIONS);
-
-  if glext_ExtensionSupported('GL_EXT_framebuffer_object', extstring) then
-  begin
-    glIsRenderbufferEXT := wglGetProcAddress('glIsRenderbufferEXT');
-    if not Assigned(glIsRenderbufferEXT) then Exit;
-    glBindRenderbufferEXT := wglGetProcAddress('glBindRenderbufferEXT');
-    if not Assigned(glBindRenderbufferEXT) then Exit;
-    glDeleteRenderbuffersEXT := wglGetProcAddress('glDeleteRenderbuffersEXT');
-    if not Assigned(glDeleteRenderbuffersEXT) then Exit;
-    glGenRenderbuffersEXT := wglGetProcAddress('glGenRenderbuffersEXT');
-    if not Assigned(glGenRenderbuffersEXT) then Exit;
-    glRenderbufferStorageEXT := wglGetProcAddress('glRenderbufferStorageEXT');
-    if not Assigned(glRenderbufferStorageEXT) then Exit;
-    glGetRenderbufferParameterivEXT := wglGetProcAddress('glGetRenderbufferParameterivEXT');
-    if not Assigned(glGetRenderbufferParameterivEXT) then Exit;
-    glIsFramebufferEXT := wglGetProcAddress('glIsFramebufferEXT');
-    if not Assigned(glIsFramebufferEXT) then Exit;
-    glBindFramebufferEXT := wglGetProcAddress('glBindFramebufferEXT');
-    if not Assigned(glBindFramebufferEXT) then Exit;
-    glDeleteFramebuffersEXT := wglGetProcAddress('glDeleteFramebuffersEXT');
-    if not Assigned(glDeleteFramebuffersEXT) then Exit;
-    glGenFramebuffersEXT := wglGetProcAddress('glGenFramebuffersEXT');
-    if not Assigned(glGenFramebuffersEXT) then Exit;
-    glCheckFramebufferStatusEXT := wglGetProcAddress('glCheckFramebufferStatusEXT');
-    if not Assigned(glCheckFramebufferStatusEXT) then Exit;
-    glFramebufferTexture1DEXT := wglGetProcAddress('glFramebufferTexture1DEXT');
-    if not Assigned(glFramebufferTexture1DEXT) then Exit;
-    glFramebufferTexture2DEXT := wglGetProcAddress('glFramebufferTexture2DEXT');
-    if not Assigned(glFramebufferTexture2DEXT) then Exit;
-    glFramebufferTexture3DEXT := wglGetProcAddress('glFramebufferTexture3DEXT');
-    if not Assigned(glFramebufferTexture3DEXT) then Exit;
-    glFramebufferRenderbufferEXT := wglGetProcAddress('glFramebufferRenderbufferEXT');
-    if not Assigned(glFramebufferRenderbufferEXT) then Exit;
-    glGetFramebufferAttachmentParameterivEXT := wglGetProcAddress('glGetFramebufferAttachmentParameterivEXT');
-    if not Assigned(glGetFramebufferAttachmentParameterivEXT) then Exit;
-    glGenerateMipmapEXT := wglGetProcAddress('glGenerateMipmapEXT');
-    if not Assigned(glGenerateMipmapEXT) then Exit;
-    Result := TRUE;
-  end;
-
-end;
-
-function Load_GL_ARB_texture_multisample(LoadAsCore: boolean): Boolean;
-var
-  extstring: AnsiString;
-begin
-  Result := False;
-  extstring := glGetString(GL_EXTENSIONS);
-
-  if LoadAsCore or glext_ExtensionSupported('GL_ARB_texture_multisample', extstring) then
-  begin
-    glTexImage2DMultisample := wglGetProcAddress('glTexImage2DMultisample');
-    if not Assigned(glTexImage2DMultisample) then Exit;
-    glTexImage3DMultisample := wglGetProcAddress('glTexImage3DMultisample');
-    if not Assigned(glTexImage3DMultisample) then Exit;
-    glGetMultisamplefv := wglGetProcAddress('glGetMultisamplefv');
-    if not Assigned(glGetMultisamplefv) then Exit;
-    glSampleMaski := wglGetProcAddress('glSampleMaski');
-    if not Assigned(glSampleMaski) then Exit;
-    Result := True;
-  end;
-end;
-
-function Load_GL_ARB_multisample: Boolean;
-var
-  extstring: AnsiString;
-begin
-
-  Result := FALSE;
-  extstring := glGetString(GL_EXTENSIONS);
-
-  if glext_ExtensionSupported('GL_ARB_multisample', extstring) then
-  begin
-    glSampleCoverageARB := wglGetProcAddress('glSampleCoverageARB');
-    if not Assigned(glSampleCoverageARB) then Exit;
-    Result := TRUE;
-  end;
-
-end;
-
-function Load_GL_EXT_packed_depth_stencil: Boolean;
-var
-  extstring: AnsiString;
-begin
-
-  Result := FALSE;
-  extstring := glGetString(GL_EXTENSIONS);
-
-  if glext_ExtensionSupported('GL_EXT_packed_depth_stencil', extstring) then
-  begin
-    Result := TRUE;
-  end;
-
-end;
-
-function Load_GL_ARB_texture_non_power_of_two: Boolean;
-var
-  extstring: AnsiString;
-begin
-
-  Result := FALSE;
-  extstring := glGetString(GL_EXTENSIONS);
-
-  if glext_ExtensionSupported('GL_ARB_texture_non_power_of_two', extstring) then
-  begin
-    Result := TRUE;
-  end;
-
-end;
-
-function Load_GL_ARB_texture_compression: Boolean;
-var
-  extstring: AnsiString;
-begin
-  Result := FALSE;
-  extstring := glGetString(GL_EXTENSIONS);
-
-  if glext_ExtensionSupported('GL_ARB_texture_compression', extstring) then
-  begin
-    glCompressedTexImage3DARB := wglGetProcAddress('glCompressedTexImage3DARB');
-    if not Assigned(glCompressedTexImage3DARB) then Exit;
-    glCompressedTexImage2DARB := wglGetProcAddress('glCompressedTexImage2DARB');
-    if not Assigned(glCompressedTexImage2DARB) then Exit;
-    glCompressedTexImage1DARB := wglGetProcAddress('glCompressedTexImage1DARB');
-    if not Assigned(glCompressedTexImage1DARB) then Exit;
-    glCompressedTexSubImage3DARB := wglGetProcAddress('glCompressedTexSubImage3DARB');
-    if not Assigned(glCompressedTexSubImage3DARB) then Exit;
-    glCompressedTexSubImage2DARB := wglGetProcAddress('glCompressedTexSubImage2DARB');
-    if not Assigned(glCompressedTexSubImage2DARB) then Exit;
-    glCompressedTexSubImage1DARB := wglGetProcAddress('glCompressedTexSubImage1DARB');
-    if not Assigned(glCompressedTexSubImage1DARB) then Exit;
-    glGetCompressedTexImageARB := wglGetProcAddress('glGetCompressedTexImageARB');
-    if not Assigned(glGetCompressedTexImageARB) then Exit;
-    Result := TRUE;
-  end;
-end;
-
-
-function Load_GL_ARB_imaging: Boolean;
-var
-  extstring: AnsiString;
-begin
-
-  Result := FALSE;
-  extstring := glGetString(GL_EXTENSIONS);
-  if glext_ExtensionSupported('GL_ARB_imaging', extstring) then
-  begin
-    glColorTable := wglGetProcAddress('glColorTable');
-    if not Assigned(glColorTable) then Exit;
-    glColorTableParameterfv := wglGetProcAddress('glColorTableParameterfv');
-    if not Assigned(glColorTableParameterfv) then Exit;
-    glColorTableParameteriv := wglGetProcAddress('glColorTableParameteriv');
-    if not Assigned(glColorTableParameteriv) then Exit;
-    glCopyColorTable := wglGetProcAddress('glCopyColorTable');
-    if not Assigned(glCopyColorTable) then Exit;
-    glGetColorTable := wglGetProcAddress('glGetColorTable');
-    if not Assigned(glGetColorTable) then Exit;
-    glGetColorTableParameterfv := wglGetProcAddress('glGetColorTableParameterfv');
-    if not Assigned(glGetColorTableParameterfv) then Exit;
-    glGetColorTableParameteriv := wglGetProcAddress('glGetColorTableParameteriv');
-    if not Assigned(glGetColorTableParameteriv) then Exit;
-    glColorSubTable := wglGetProcAddress('glColorSubTable');
-    if not Assigned(glColorSubTable) then Exit;
-    glCopyColorSubTable := wglGetProcAddress('glCopyColorSubTable');
-    if not Assigned(glCopyColorSubTable) then Exit;
-    glConvolutionFilter1D := wglGetProcAddress('glConvolutionFilter1D');
-    if not Assigned(glConvolutionFilter1D) then Exit;
-    glConvolutionFilter2D := wglGetProcAddress('glConvolutionFilter2D');
-    if not Assigned(glConvolutionFilter2D) then Exit;
-    glConvolutionParameterf := wglGetProcAddress('glConvolutionParameterf');
-    if not Assigned(glConvolutionParameterf) then Exit;
-    glConvolutionParameterfv := wglGetProcAddress('glConvolutionParameterfv');
-    if not Assigned(glConvolutionParameterfv) then Exit;
-    glConvolutionParameteri := wglGetProcAddress('glConvolutionParameteri');
-    if not Assigned(glConvolutionParameteri) then Exit;
-    glConvolutionParameteriv := wglGetProcAddress('glConvolutionParameteriv');
-    if not Assigned(glConvolutionParameteriv) then Exit;
-    glCopyConvolutionFilter1D := wglGetProcAddress('glCopyConvolutionFilter1D');
-    if not Assigned(glCopyConvolutionFilter1D) then Exit;
-    glCopyConvolutionFilter2D := wglGetProcAddress('glCopyConvolutionFilter2D');
-    if not Assigned(glCopyConvolutionFilter2D) then Exit;
-    glGetConvolutionFilter := wglGetProcAddress('glGetConvolutionFilter');
-    if not Assigned(glGetConvolutionFilter) then Exit;
-    glGetConvolutionParameterfv := wglGetProcAddress('glGetConvolutionParameterfv');
-    if not Assigned(glGetConvolutionParameterfv) then Exit;
-    glGetConvolutionParameteriv := wglGetProcAddress('glGetConvolutionParameteriv');
-    if not Assigned(glGetConvolutionParameteriv) then Exit;
-    glGetSeparableFilter := wglGetProcAddress('glGetSeparableFilter');
-    if not Assigned(glGetSeparableFilter) then Exit;
-    glSeparableFilter2D := wglGetProcAddress('glSeparableFilter2D');
-    if not Assigned(glSeparableFilter2D) then Exit;
-    glGetHistogram := wglGetProcAddress('glGetHistogram');
-    if not Assigned(glGetHistogram) then Exit;
-    glGetHistogramParameterfv := wglGetProcAddress('glGetHistogramParameterfv');
-    if not Assigned(glGetHistogramParameterfv) then Exit;
-    glGetHistogramParameteriv := wglGetProcAddress('glGetHistogramParameteriv');
-    if not Assigned(glGetHistogramParameteriv) then Exit;
-    glGetMinmax := wglGetProcAddress('glGetMinmax');
-    if not Assigned(glGetMinmax) then Exit;
-    glGetMinmaxParameterfv := wglGetProcAddress('glGetMinmaxParameterfv');
-    if not Assigned(glGetMinmaxParameterfv) then Exit;
-    glGetMinmaxParameteriv := wglGetProcAddress('glGetMinmaxParameteriv');
-    if not Assigned(glGetMinmaxParameteriv) then Exit;
-    glHistogram := wglGetProcAddress('glHistogram');
-    if not Assigned(glHistogram) then Exit;
-    glMinmax := wglGetProcAddress('glMinmax');
-    if not Assigned(glMinmax) then Exit;
-    glResetHistogram := wglGetProcAddress('glResetHistogram');
-    if not Assigned(glResetHistogram) then Exit;
-    glResetMinmax := wglGetProcAddress('glResetMinmax');
-    if not Assigned(glResetMinmax) then Exit;
-    Result := TRUE;
-  end;
-
-end;
-
-function Load_GL_ATI_texture_float: Boolean;
-var
-  extstring: AnsiString;
-begin
-
-  Result := FALSE;
-  extstring := glGetString(GL_EXTENSIONS);
-
-  if glext_ExtensionSupported('GL_ATI_texture_float', extstring) then
-  begin
-    Result := TRUE;
-  end;
-
-end;
-
-function Load_GL_ARB_texture_float: Boolean;
-var
-  extstring: PAnsiChar;
-begin
-
-  Result := FALSE;
-  extstring := glGetString(GL_EXTENSIONS);
-
-  if glext_ExtensionSupported('GL_ARB_texture_float', extstring) then
-  begin
-    Result := TRUE;
-  end;
-
-end;
-
-function Load_GL_ARB_depth_texture: Boolean;
-var
-  extstring: AnsiString;
-begin
-
-  Result := FALSE;
-  extstring := glGetString(GL_EXTENSIONS);
-
-  if glext_ExtensionSupported('GL_ARB_depth_texture', extstring) then
-  begin
-    Result := TRUE;
-  end;
-
-end;
-
-function Load_GL_ARB_shader_objects: Boolean;
-var
-  extstring: AnsiString;
-begin
-
-  Result := FALSE;
-  extstring := glGetString(GL_EXTENSIONS);
-
-  if glext_ExtensionSupported('GL_ARB_shader_objects', extstring) then
-  begin
-
-    @glDeleteObjectARB := wglGetProcAddress('glDeleteObjectARB');
-    if not Assigned(glDeleteObjectARB) then Exit;
-    @glGetHandleARB := wglGetProcAddress('glGetHandleARB');
-    if not Assigned(glGetHandleARB) then Exit;
-    @glDetachObjectARB := wglGetProcAddress('glDetachObjectARB');
-    if not Assigned(glDetachObjectARB) then Exit;
-    @glCreateShaderObjectARB := wglGetProcAddress('glCreateShaderObjectARB');
-    if not Assigned(glCreateShaderObjectARB) then Exit;
-    @glShaderSourceARB := wglGetProcAddress('glShaderSourceARB');
-    if not Assigned(glShaderSourceARB) then Exit;
-    @glCompileShaderARB := wglGetProcAddress('glCompileShaderARB');
-    if not Assigned(glCompileShaderARB) then Exit;
-    @glCreateProgramObjectARB := wglGetProcAddress('glCreateProgramObjectARB');
-    if not Assigned(glCreateProgramObjectARB) then Exit;
-    @glAttachObjectARB := wglGetProcAddress('glAttachObjectARB');
-    if not Assigned(glAttachObjectARB) then Exit;
-    @glLinkProgramARB := wglGetProcAddress('glLinkProgramARB');
-    if not Assigned(glLinkProgramARB) then Exit;
-    @glUseProgramObjectARB := wglGetProcAddress('glUseProgramObjectARB');
-    if not Assigned(glUseProgramObjectARB) then Exit;
-    @glValidateProgramARB := wglGetProcAddress('glValidateProgramARB');
-    if not Assigned(glValidateProgramARB) then Exit;
-    @glUniform1fARB := wglGetProcAddress('glUniform1fARB');
-    if not Assigned(glUniform1fARB) then Exit;
-    @glUniform2fARB := wglGetProcAddress('glUniform2fARB');
-    if not Assigned(glUniform2fARB) then Exit;
-    @glUniform3fARB := wglGetProcAddress('glUniform3fARB');
-    if not Assigned(glUniform3fARB) then Exit;
-    @glUniform4fARB := wglGetProcAddress('glUniform4fARB');
-    if not Assigned(glUniform4fARB) then Exit;
-    @glUniform1iARB := wglGetProcAddress('glUniform1iARB');
-    if not Assigned(glUniform1iARB) then Exit;
-    @glUniform2iARB := wglGetProcAddress('glUniform2iARB');
-    if not Assigned(glUniform2iARB) then Exit;
-    @glUniform3iARB := wglGetProcAddress('glUniform3iARB');
-    if not Assigned(glUniform3iARB) then Exit;
-    @glUniform4iARB := wglGetProcAddress('glUniform4iARB');
-    if not Assigned(glUniform4iARB) then Exit;
-    @glUniform1fvARB := wglGetProcAddress('glUniform1fvARB');
-    if not Assigned(glUniform1fvARB) then Exit;
-    @glUniform2fvARB := wglGetProcAddress('glUniform2fvARB');
-    if not Assigned(glUniform2fvARB) then Exit;
-    @glUniform3fvARB := wglGetProcAddress('glUniform3fvARB');
-    if not Assigned(glUniform3fvARB) then Exit;
-    @glUniform4fvARB := wglGetProcAddress('glUniform4fvARB');
-    if not Assigned(glUniform4fvARB) then Exit;
-    @glUniform1ivARB := wglGetProcAddress('glUniform1ivARB');
-    if not Assigned(glUniform1ivARB) then Exit;
-    @glUniform2ivARB := wglGetProcAddress('glUniform2ivARB');
-    if not Assigned(glUniform2ivARB) then Exit;
-    @glUniform3ivARB := wglGetProcAddress('glUniform3ivARB');
-    if not Assigned(glUniform3ivARB) then Exit;
-    @glUniform4ivARB := wglGetProcAddress('glUniform4ivARB');
-    if not Assigned(glUniform4ivARB) then Exit;
-    @glUniformMatrix2fvARB := wglGetProcAddress('glUniformMatrix2fvARB');
-    if not Assigned(glUniformMatrix2fvARB) then Exit;
-    @glUniformMatrix3fvARB := wglGetProcAddress('glUniformMatrix3fvARB');
-    if not Assigned(glUniformMatrix3fvARB) then Exit;
-    @glUniformMatrix4fvARB := wglGetProcAddress('glUniformMatrix4fvARB');
-    if not Assigned(glUniformMatrix4fvARB) then Exit;
-    @glGetObjectParameterfvARB := wglGetProcAddress('glGetObjectParameterfvARB');
-    if not Assigned(glGetObjectParameterfvARB) then Exit;
-    @glGetObjectParameterivARB := wglGetProcAddress('glGetObjectParameterivARB');
-    if not Assigned(glGetObjectParameterivARB) then Exit;
-    @glGetInfoLogARB := wglGetProcAddress('glGetInfoLogARB');
-    if not Assigned(glGetInfoLogARB) then Exit;
-    @glGetAttachedObjectsARB := wglGetProcAddress('glGetAttachedObjectsARB');
-    if not Assigned(glGetAttachedObjectsARB) then Exit;
-    @glGetUniformLocationARB := wglGetProcAddress('glGetUniformLocationARB');
-    if not Assigned(glGetUniformLocationARB) then Exit;
-    @glGetActiveUniformARB := wglGetProcAddress('glGetActiveUniformARB');
-    if not Assigned(glGetActiveUniformARB) then Exit;
-    @glGetUniformfvARB := wglGetProcAddress('glGetUniformfvARB');
-    if not Assigned(glGetUniformfvARB) then Exit;
-    @glGetUniformivARB := wglGetProcAddress('glGetUniformivARB');
-    if not Assigned(glGetUniformivARB) then Exit;
-    @glGetShaderSourceARB := wglGetProcAddress('glGetShaderSourceARB');
-    if not Assigned(glGetShaderSourceARB) then Exit;
-    Result := TRUE;
-  end;
-
-end;
-
-function Load_GL_ARB_vertex_shader: Boolean;
-var
-  extstring: AnsiString;
-begin
-
-  Result := FALSE;
-  extstring := glGetString(GL_EXTENSIONS);
-
-  if glext_ExtensionSupported('GL_ARB_vertex_shader', extstring) then
-  begin
-    @glVertexAttrib1fARB := wglGetProcAddress('glVertexAttrib1fARB');
-    if not Assigned(glVertexAttrib1fARB) then Exit;
-    @glVertexAttrib1sARB := wglGetProcAddress('glVertexAttrib1sARB');
-    if not Assigned(glVertexAttrib1sARB) then Exit;
-    @glVertexAttrib1dARB := wglGetProcAddress('glVertexAttrib1dARB');
-    if not Assigned(glVertexAttrib1dARB) then Exit;
-    @glVertexAttrib2fARB := wglGetProcAddress('glVertexAttrib2fARB');
-    if not Assigned(glVertexAttrib2fARB) then Exit;
-    @glVertexAttrib2sARB := wglGetProcAddress('glVertexAttrib2sARB');
-    if not Assigned(glVertexAttrib2sARB) then Exit;
-    @glVertexAttrib2dARB := wglGetProcAddress('glVertexAttrib2dARB');
-    if not Assigned(glVertexAttrib2dARB) then Exit;
-    @glVertexAttrib3fARB := wglGetProcAddress('glVertexAttrib3fARB');
-    if not Assigned(glVertexAttrib3fARB) then Exit;
-    @glVertexAttrib3sARB := wglGetProcAddress('glVertexAttrib3sARB');
-    if not Assigned(glVertexAttrib3sARB) then Exit;
-    @glVertexAttrib3dARB := wglGetProcAddress('glVertexAttrib3dARB');
-    if not Assigned(glVertexAttrib3dARB) then Exit;
-    @glVertexAttrib4fARB := wglGetProcAddress('glVertexAttrib4fARB');
-    if not Assigned(glVertexAttrib4fARB) then Exit;
-    @glVertexAttrib4sARB := wglGetProcAddress('glVertexAttrib4sARB');
-    if not Assigned(glVertexAttrib4sARB) then Exit;
-    @glVertexAttrib4dARB := wglGetProcAddress('glVertexAttrib4dARB');
-    if not Assigned(glVertexAttrib4dARB) then Exit;
-    @glVertexAttrib4NubARB := wglGetProcAddress('glVertexAttrib4NubARB');
-    if not Assigned(glVertexAttrib4NubARB) then Exit;
-    @glVertexAttrib1fvARB := wglGetProcAddress('glVertexAttrib1fvARB');
-    if not Assigned(glVertexAttrib1fvARB) then Exit;
-    @glVertexAttrib1svARB := wglGetProcAddress('glVertexAttrib1svARB');
-    if not Assigned(glVertexAttrib1svARB) then Exit;
-    @glVertexAttrib1dvARB := wglGetProcAddress('glVertexAttrib1dvARB');
-    if not Assigned(glVertexAttrib1dvARB) then Exit;
-    @glVertexAttrib2fvARB := wglGetProcAddress('glVertexAttrib2fvARB');
-    if not Assigned(glVertexAttrib2fvARB) then Exit;
-    @glVertexAttrib2svARB := wglGetProcAddress('glVertexAttrib2svARB');
-    if not Assigned(glVertexAttrib2svARB) then Exit;
-    @glVertexAttrib2dvARB := wglGetProcAddress('glVertexAttrib2dvARB');
-    if not Assigned(glVertexAttrib2dvARB) then Exit;
-    @glVertexAttrib3fvARB := wglGetProcAddress('glVertexAttrib3fvARB');
-    if not Assigned(glVertexAttrib3fvARB) then Exit;
-    @glVertexAttrib3svARB := wglGetProcAddress('glVertexAttrib3svARB');
-    if not Assigned(glVertexAttrib3svARB) then Exit;
-    @glVertexAttrib3dvARB := wglGetProcAddress('glVertexAttrib3dvARB');
-    if not Assigned(glVertexAttrib3dvARB) then Exit;
-    @glVertexAttrib4fvARB := wglGetProcAddress('glVertexAttrib4fvARB');
-    if not Assigned(glVertexAttrib4fvARB) then Exit;
-    @glVertexAttrib4svARB := wglGetProcAddress('glVertexAttrib4svARB');
-    if not Assigned(glVertexAttrib4svARB) then Exit;
-    @glVertexAttrib4dvARB := wglGetProcAddress('glVertexAttrib4dvARB');
-    if not Assigned(glVertexAttrib4dvARB) then Exit;
-    @glVertexAttrib4ivARB := wglGetProcAddress('glVertexAttrib4ivARB');
-    if not Assigned(glVertexAttrib4ivARB) then Exit;
-    @glVertexAttrib4bvARB := wglGetProcAddress('glVertexAttrib4bvARB');
-    if not Assigned(glVertexAttrib4bvARB) then Exit;
-    @glVertexAttrib4ubvARB := wglGetProcAddress('glVertexAttrib4ubvARB');
-    if not Assigned(glVertexAttrib4ubvARB) then Exit;
-    @glVertexAttrib4usvARB := wglGetProcAddress('glVertexAttrib4usvARB');
-    if not Assigned(glVertexAttrib4usvARB) then Exit;
-    @glVertexAttrib4uivARB := wglGetProcAddress('glVertexAttrib4uivARB');
-    if not Assigned(glVertexAttrib4uivARB) then Exit;
-    @glVertexAttrib4NbvARB := wglGetProcAddress('glVertexAttrib4NbvARB');
-    if not Assigned(glVertexAttrib4NbvARB) then Exit;
-    @glVertexAttrib4NsvARB := wglGetProcAddress('glVertexAttrib4NsvARB');
-    if not Assigned(glVertexAttrib4NsvARB) then Exit;
-    @glVertexAttrib4NivARB := wglGetProcAddress('glVertexAttrib4NivARB');
-    if not Assigned(glVertexAttrib4NivARB) then Exit;
-    @glVertexAttrib4NubvARB := wglGetProcAddress('glVertexAttrib4NubvARB');
-    if not Assigned(glVertexAttrib4NubvARB) then Exit;
-    @glVertexAttrib4NusvARB := wglGetProcAddress('glVertexAttrib4NusvARB');
-    if not Assigned(glVertexAttrib4NusvARB) then Exit;
-    @glVertexAttrib4NuivARB := wglGetProcAddress('glVertexAttrib4NuivARB');
-    if not Assigned(glVertexAttrib4NuivARB) then Exit;
-    @glVertexAttribPointerARB := wglGetProcAddress('glVertexAttribPointerARB');
-    if not Assigned(glVertexAttribPointerARB) then Exit;
-    @glEnableVertexAttribArrayARB := wglGetProcAddress('glEnableVertexAttribArrayARB');
-    if not Assigned(glEnableVertexAttribArrayARB) then Exit;
-    @glDisableVertexAttribArrayARB := wglGetProcAddress('glDisableVertexAttribArrayARB');
-    if not Assigned(glDisableVertexAttribArrayARB) then Exit;
-    @glBindAttribLocationARB := wglGetProcAddress('glBindAttribLocationARB');
-    if not Assigned(glBindAttribLocationARB) then Exit;
-    @glGetActiveAttribARB := wglGetProcAddress('glGetActiveAttribARB');
-    if not Assigned(glGetActiveAttribARB) then Exit;
-    @glGetAttribLocationARB := wglGetProcAddress('glGetAttribLocationARB');
-    if not Assigned(glGetAttribLocationARB) then Exit;
-    @glGetVertexAttribdvARB := wglGetProcAddress('glGetVertexAttribdvARB');
-    if not Assigned(glGetVertexAttribdvARB) then Exit;
-    @glGetVertexAttribfvARB := wglGetProcAddress('glGetVertexAttribfvARB');
-    if not Assigned(glGetVertexAttribfvARB) then Exit;
-    @glGetVertexAttribivARB := wglGetProcAddress('glGetVertexAttribivARB');
-    if not Assigned(glGetVertexAttribivARB) then Exit;
-    @glGetVertexAttribPointervARB := wglGetProcAddress('glGetVertexAttribPointervARB');
-    if not Assigned(glGetVertexAttribPointervARB) then Exit;
-    Result := TRUE;
-  end;
-
-end;
-
-function Load_GL_ARB_fragment_shader: Boolean;
-var
-  extstring: AnsiString;
-begin
-
-  Result := FALSE;
-  extstring := glGetString(GL_EXTENSIONS);
-
-  if glext_ExtensionSupported('GL_ARB_fragment_shader', extstring) then
-  begin
-    Result := TRUE;
-  end;
-
-end;
-function Load_GL_ARB_shading_language_100: Boolean;
-var
-  extstring: AnsiString;
-begin
-
-  Result := FALSE;
-  extstring := glGetString(GL_EXTENSIONS);
-
-  if glext_ExtensionSupported('GL_ARB_shading_language_100', extstring) then
-  begin
-    Result := TRUE;
-  end;
-
-end;
-
-function Load_GL_ARB_window_pos: Boolean;
-var
-  extstring: AnsiString;
-begin
-
-  Result := FALSE;
-  extstring := glGetString(GL_EXTENSIONS);
-
-  if glext_ExtensionSupported('GL_ARB_window_pos', extstring) then
-  begin
-    glWindowPos2dARB := wglGetProcAddress('glWindowPos2dARB');
-    if not Assigned(glWindowPos2dARB) then Exit;
-    glWindowPos2fARB := wglGetProcAddress('glWindowPos2fARB');
-    if not Assigned(glWindowPos2fARB) then Exit;
-    glWindowPos2iARB := wglGetProcAddress('glWindowPos2iARB');
-    if not Assigned(glWindowPos2iARB) then Exit;
-    glWindowPos2sARB := wglGetProcAddress('glWindowPos2sARB');
-    if not Assigned(glWindowPos2sARB) then Exit;
-    glWindowPos2dvARB := wglGetProcAddress('glWindowPos2dvARB');
-    if not Assigned(glWindowPos2dvARB) then Exit;
-    glWindowPos2fvARB := wglGetProcAddress('glWindowPos2fvARB');
-    if not Assigned(glWindowPos2fvARB) then Exit;
-    glWindowPos2ivARB := wglGetProcAddress('glWindowPos2ivARB');
-    if not Assigned(glWindowPos2ivARB) then Exit;
-    glWindowPos2svARB := wglGetProcAddress('glWindowPos2svARB');
-    if not Assigned(glWindowPos2svARB) then Exit;
-    glWindowPos3dARB := wglGetProcAddress('glWindowPos3dARB');
-    if not Assigned(glWindowPos3dARB) then Exit;
-    glWindowPos3fARB := wglGetProcAddress('glWindowPos3fARB');
-    if not Assigned(glWindowPos3fARB) then Exit;
-    glWindowPos3iARB := wglGetProcAddress('glWindowPos3iARB');
-    if not Assigned(glWindowPos3iARB) then Exit;
-    glWindowPos3sARB := wglGetProcAddress('glWindowPos3sARB');
-    if not Assigned(glWindowPos3sARB) then Exit;
-    glWindowPos3dvARB := wglGetProcAddress('glWindowPos3dvARB');
-    if not Assigned(glWindowPos3dvARB) then Exit;
-    glWindowPos3fvARB := wglGetProcAddress('glWindowPos3fvARB');
-    if not Assigned(glWindowPos3fvARB) then Exit;
-    glWindowPos3ivARB := wglGetProcAddress('glWindowPos3ivARB');
-    if not Assigned(glWindowPos3ivARB) then Exit;
-    glWindowPos3svARB := wglGetProcAddress('glWindowPos3svARB');
-    if not Assigned(glWindowPos3svARB) then Exit;
-    Result := TRUE;
-  end;
-
-end;
-
-function Load_GL_MESA_window_pos: Boolean;
-var
-  extstring: AnsiString;
-begin
-
-  Result := FALSE;
-  extstring := glGetString(GL_EXTENSIONS);
-
-  if glext_ExtensionSupported('GL_MESA_window_pos', extstring) then
-  begin
-    glWindowPos2dMESA := wglGetProcAddress('glWindowPos2dMESA');
-    if not Assigned(glWindowPos2dMESA) then Exit;
-    glWindowPos2fMESA := wglGetProcAddress('glWindowPos2fMESA');
-    if not Assigned(glWindowPos2fMESA) then Exit;
-    glWindowPos2iMESA := wglGetProcAddress('glWindowPos2iMESA');
-    if not Assigned(glWindowPos2iMESA) then Exit;
-    glWindowPos2sMESA := wglGetProcAddress('glWindowPos2sMESA');
-    if not Assigned(glWindowPos2sMESA) then Exit;
-    glWindowPos2ivMESA := wglGetProcAddress('glWindowPos2ivMESA');
-    if not Assigned(glWindowPos2ivMESA) then Exit;
-    glWindowPos2svMESA := wglGetProcAddress('glWindowPos2svMESA');
-    if not Assigned(glWindowPos2svMESA) then Exit;
-    glWindowPos2fvMESA := wglGetProcAddress('glWindowPos2fvMESA');
-    if not Assigned(glWindowPos2fvMESA) then Exit;
-    glWindowPos2dvMESA := wglGetProcAddress('glWindowPos2dvMESA');
-    if not Assigned(glWindowPos2dvMESA) then Exit;
-    glWindowPos3iMESA := wglGetProcAddress('glWindowPos3iMESA');
-    if not Assigned(glWindowPos3iMESA) then Exit;
-    glWindowPos3sMESA := wglGetProcAddress('glWindowPos3sMESA');
-    if not Assigned(glWindowPos3sMESA) then Exit;
-    glWindowPos3fMESA := wglGetProcAddress('glWindowPos3fMESA');
-    if not Assigned(glWindowPos3fMESA) then Exit;
-    glWindowPos3dMESA := wglGetProcAddress('glWindowPos3dMESA');
-    if not Assigned(glWindowPos3dMESA) then Exit;
-    glWindowPos3ivMESA := wglGetProcAddress('glWindowPos3ivMESA');
-    if not Assigned(glWindowPos3ivMESA) then Exit;
-    glWindowPos3svMESA := wglGetProcAddress('glWindowPos3svMESA');
-    if not Assigned(glWindowPos3svMESA) then Exit;
-    glWindowPos3fvMESA := wglGetProcAddress('glWindowPos3fvMESA');
-    if not Assigned(glWindowPos3fvMESA) then Exit;
-    glWindowPos3dvMESA := wglGetProcAddress('glWindowPos3dvMESA');
-    if not Assigned(glWindowPos3dvMESA) then Exit;
-    glWindowPos4iMESA := wglGetProcAddress('glWindowPos4iMESA');
-    if not Assigned(glWindowPos4iMESA) then Exit;
-    glWindowPos4sMESA := wglGetProcAddress('glWindowPos4sMESA');
-    if not Assigned(glWindowPos4sMESA) then Exit;
-    glWindowPos4fMESA := wglGetProcAddress('glWindowPos4fMESA');
-    if not Assigned(glWindowPos4fMESA) then Exit;
-    glWindowPos4dMESA := wglGetProcAddress('glWindowPos4dMESA');
-    if not Assigned(glWindowPos4dMESA) then Exit;
-    glWindowPos4ivMESA := wglGetProcAddress('glWindowPos4ivMESA');
-    if not Assigned(glWindowPos4ivMESA) then Exit;
-    glWindowPos4svMESA := wglGetProcAddress('glWindowPos4svMESA');
-    if not Assigned(glWindowPos4svMESA) then Exit;
-    glWindowPos4fvMESA := wglGetProcAddress('glWindowPos4fvMESA');
-    if not Assigned(glWindowPos4fvMESA) then Exit;
-    glWindowPos4dvMESA := wglGetProcAddress('glWindowPos4dvMESA');
-    if not Assigned(glWindowPos4dvMESA) then Exit;
-    Result := TRUE;
-  end;
-
-end;
-
-function Load_GL_ARB_shadow: Boolean;
-var
-  extstring: AnsiString;
-begin
-
-  Result := FALSE;
-  extstring := glGetString(GL_EXTENSIONS);
-
-  if glext_ExtensionSupported('GL_ARB_shadow', extstring) then
-  begin
-    Result := TRUE;
-  end;
-end;
-
-function Load_GL_EXT_fog_coord: Boolean;
-var
-  extstring: AnsiString;
-begin
-
-  Result := FALSE;
-  extstring := glGetString(GL_EXTENSIONS);
-
-  if glext_ExtensionSupported('GL_EXT_fog_coord', extstring) then
-  begin
-    glFogCoordfEXT := wglGetProcAddress('glFogCoordfEXT');
-    if not Assigned(glFogCoordfEXT) then Exit;
-    glFogCoorddEXT := wglGetProcAddress('glFogCoorddEXT');
-    if not Assigned(glFogCoorddEXT) then Exit;
-    glFogCoordfvEXT := wglGetProcAddress('glFogCoordfvEXT');
-    if not Assigned(glFogCoordfvEXT) then Exit;
-    glFogCoorddvEXT := wglGetProcAddress('glFogCoorddvEXT');
-    if not Assigned(glFogCoorddvEXT) then Exit;
-    glFogCoordPointerEXT := wglGetProcAddress('glFogCoordPointerEXT');
-    if not Assigned(glFogCoordPointerEXT) then Exit;
-    Result := TRUE;
-  end;
-
-end;
-
-function Load_GL_NV_multisample_filter_hint: Boolean;
-var
-  extstring: AnsiString;
-begin
-
-  Result := FALSE;
-  extstring := glGetString(GL_EXTENSIONS);
-
-  if glext_ExtensionSupported('GL_NV_multisample_filter_hint', extstring) then
-  begin
-    Result := TRUE;
-  end;
-
-end;
-
-function Load_WGL_ARB_extensions_string: Boolean;
-var
-  extstring: AnsiString;
-begin
-
-  Result := FALSE;
-  wglGetExtensionsStringARB := wglGetProcAddress('wglGetExtensionsStringARB');
-  if not Assigned(wglGetExtensionsStringARB) then Exit;
-  extstring := wglGetExtensionsStringARB(wglGetCurrentDC);
-
-  if glext_ExtensionSupported('WGL_ARB_extensions_string', extstring) then
-  begin
-    wglGetExtensionsStringARB := wglGetProcAddress('wglGetExtensionsStringARB');
-    if not Assigned(wglGetExtensionsStringARB) then Exit;
-    Result := TRUE;
-  end;
-
-end;
-
-function Load_WGL_ARB_pixel_format: Boolean;
-var
-  extstring: AnsiString;
-begin
-
-  Result := FALSE;
-  wglGetExtensionsStringARB := wglGetProcAddress('wglGetExtensionsStringARB');
-  if not Assigned(wglGetExtensionsStringARB) then Exit;
-  extstring := wglGetExtensionsStringARB(wglGetCurrentDC);
-
-  if glext_ExtensionSupported('WGL_ARB_pixel_format', extstring) then
-  begin
-    wglGetPixelFormatAttribivARB := wglGetProcAddress('wglGetPixelFormatAttribivARB');
-    if not Assigned(wglGetPixelFormatAttribivARB) then Exit;
-    wglGetPixelFormatAttribfvARB := wglGetProcAddress('wglGetPixelFormatAttribfvARB');
-    if not Assigned(wglGetPixelFormatAttribfvARB) then Exit;
-    wglChoosePixelFormatARB := wglGetProcAddress('wglChoosePixelFormatARB');
-    if not Assigned(wglChoosePixelFormatARB) then Exit;
-    Result := TRUE;
-  end;
-
-end;
-
-function Load_GL_EXT_stencil_wrap: Boolean;
-var
-  extstring: AnsiString;
-begin
-
-  Result := FALSE;
-  extstring := glGetString(GL_EXTENSIONS);
-
-  if glext_ExtensionSupported('GL_EXT_stencil_wrap', extstring) then
-  begin
-    Result := TRUE;
-  end;
-end;
-
-function Load_GL_ATI_separate_stencil: Boolean;
-var
-  extstring: AnsiString;
-begin
-  Result := FALSE;
-  extstring := glGetString(GL_EXTENSIONS);
-
-  if glext_ExtensionSupported('GL_ATI_separate_stencil', extstring) then
-  begin
-    @glStencilOpSeparateATI := wglGetProcAddress('glStencilOpSeparateATI');
-    if not Assigned(glStencilOpSeparateATI) then Exit;
-    @glStencilFuncSeparateATI := wglGetProcAddress('glStencilFuncSeparateATI');
-    if not Assigned(glStencilFuncSeparateATI) then Exit;
-    Result := TRUE;
-  end;
-end;
-
-
-=======
->>>>>>> 67af4fe0
 {$endif read_implementation}
 {$endif not FPC}