﻿{
  Copyright 2009-2021 Michalis Kamburelis, Tomasz Wojtyś.

  This file is part of "Castle Game Engine".

  "Castle Game Engine" is free software; see the file COPYING.txt,
  included in this distribution, for details about the copyright.

  "Castle Game Engine" is distributed in the hope that it will be useful,
  but WITHOUT ANY WARRANTY; without even the implied warranty of
  MERCHANTABILITY or FITNESS FOR A PARTICULAR PURPOSE.

  ----------------------------------------------------------------------------
}

{ User interface basic classes: @link(TCastleUserInterface), @link(TCastleContainer). }
unit CastleUIControls;

{$I castleconf.inc}

interface

uses SysUtils, Classes, Generics.Collections,
  CastleKeysMouse, CastleUtils, CastleClassUtils, CastleGLUtils, CastleFonts,
  CastleRectangles, CastleTimeUtils, CastleInternalPk3DConnexion, CastleColors,
  CastleImages, CastleVectors, CastleJoysticks, CastleApplicationProperties,
  CastleGLImages, CastleRenderContext, CastleComponentSerialize;

const
  { Default value for container's Dpi, as is usually set on desktops. }
  DefaultDpi = 96.0;
  DefaultTooltipDelay = 1.0;
  DefaultTooltipDistance = 10;

type
  TBorder = CastleVectors.TBorder;

  TCastleUserInterface = class;
  TChildrenControls = class;
  TCastleContainer = class;
  TCastleTheme = class;

  TContainerEvent = procedure (Container: TCastleContainer);
  TContainerObjectEvent = procedure (Container: TCastleContainer) of object;
  TInputPressReleaseEvent = procedure (Container: TCastleContainer; const Event: TInputPressRelease);
  TInputMotionEvent = procedure (Container: TCastleContainer; const Event: TInputMotion);

  TUiNotifyEvent = procedure (const Sender: TCastleUserInterface) of object;
  TUiUpdateEvent = procedure (const Sender: TCastleUserInterface;
    const SecondsPassed: Single; var HandleInput: Boolean) of object;
  TUiPressReleaseEvent = procedure (const Sender: TCastleUserInterface;
    const Event: TInputPressRelease; var Handled: Boolean) of object;
  TUiMotionEvent = procedure (const Sender: TCastleUserInterface;
    const Event: TInputMotion; var Handled: Boolean) of object;

  { Tracking of a touch by a single finger, used by TTouchList. }
  TTouch = record
  public
    { Index of the finger/mouse. Always simply zero on traditional desktops with
      just a single mouse device. For devices with multi-touch
      (and/or possible multiple mouse pointers) this is actually useful
      to connect touches from different frames into a single move action.
      In other words: the FinderIndex stays constant while user moves
      a finger over a touch device.

      All the touches on a TCastleContainer.Touches array always have different
      FingerIndex value.

      Note that the index of TTouch structure in TCastleContainer.Touches array is
      @italic(not) necessarily equal to the FingerIndex. It cannot be ---
      imagine you press 1st finger, then press 2nd finger, then let go of
      the 1st finger. The FingerIndex of the 2nd finger cannot change
      (to keep events sensibly reporting the same touch),
      so there has to be a temporary "hole" in FinderIndex numeration. }
    FingerIndex: TFingerIndex;

    { Position of the touch over a device.

      Position (0, 0) is the window's bottom-left corner.
      This is consistent with how our 2D controls (TCastleUserInterface)
      treat all positions.

      The position is expressed as a float value, to support backends
      that can report positions with sub-pixel accuracy.
      For example GTK and Android can do it, although it depends on
      underlying hardware capabilities as well.
      The top-right corner or the top-right pixel has the coordinates
      (Width, Height).
      Note that if you want to actually draw something at the window's
      edge (for example, paint the top-right pixel of the window with some
      color), then the pixel coordinates are (Width - 1, Height - 1).
      The idea is that the whole top-right pixel is an area starting
      in (Width - 1, Height - 1) and ending in (Width, Height).

      Note that we have mouse capturing (when user presses and holds
      the mouse button, all the following mouse events are reported to this
      window, even when user moves the mouse outside of the window).
      This is typical of all window libraries (GTK, LCL etc.).
      This implicates that mouse positions are sometimes tracked also
      when mouse is outside the window, which means that mouse position
      may be outside the rectangle (0, 0) - (Width, Height),
      so it may even be negative. }
    Position: TVector2;
  end;
  PTouch = ^TTouch;

  { Tracking of multi-touch, a position of each finger on the screen. }
  TTouchList = class({$ifdef FPC}specialize{$endif} TStructList<TTouch>)
  private
    { Find an item with given FingerIndex, or -1 if not found. }
    function FindFingerIndex(const FingerIndex: TFingerIndex): Integer;
    function GetFingerIndexPosition(const FingerIndex: TFingerIndex): TVector2;
    procedure SetFingerIndexPosition(const FingerIndex: TFingerIndex;
      const Value: TVector2);
  public
    { Gets or sets a position corresponding to given FingerIndex.
      If there is no information for given FingerIndex on the list,
      the getter will return zero, and the setter will automatically create
      and add appropriate information. }
    property FingerIndexPosition[const FingerIndex: TFingerIndex]: TVector2
      read GetFingerIndexPosition write SetFingerIndexPosition;
    { Remove a touch item for given FingerIndex. }
    procedure RemoveFingerIndex(const FingerIndex: TFingerIndex);
  end;

  TCastleUserInterfaceList = class;

  { Possible values for TCastleContainer.UIScaling. }
  TUIScaling = (
    { Do not scale UI. }
    usNone,

    { Scale to fake that the container sizes enclose
      @link(TCastleContainer.UIReferenceWidth) and
      @link(TCastleContainer.UIReferenceHeight).
      So one size will be equal to reference size, and the other will be equal
      or larger to reference.

      Controls that look at @link(TCastleUserInterface.UIScale) will be affected by this.
      Together with anchors (see @link(TCastleUserInterface.Anchor)),
      this allows to easily design a scalable UI. }
    usEncloseReferenceSize,

    { Scale to fake that the container sizes fit inside
      @link(TCastleContainer.UIReferenceWidth) and
      @link(TCastleContainer.UIReferenceHeight).
      So one size will be equal to reference size, and the other will be equal
      or smaller to reference.

      Controls that look at @link(TCastleUserInterface.UIScale) will be affected by this.
      Together with anchors (see @link(TCastleUserInterface.Anchor)),
      this allows to easily design a scalable UI. }
    usFitReferenceSize,

    { Scale to fake that the container sizes are smaller/larger
      by an explicit factor @link(TCastleContainer.UIExplicitScale).
      Controls that look at @link(TCastleUserInterface.UIScale)
      will be affected by this.

      Like usEncloseReferenceSize or usFitReferenceSize,
      this allows to design a scalable UI.
      In this case, the scale factor has to be calculated by your code
      (by default @link(TCastleContainer.UIExplicitScale) is 1.0 and the engine will
      not modify it automatically in any way),
      which allows customizing the scale to your requirements. }
    usExplicitScale,

    { Scale to pretend that the container size is smaller/larger
      by a factor derived from @link(TCastleContainer.Dpi).

      This allows to adjust controls to:

      @unorderedList(
        @item(The physical size
          (@link(TCastleContainer.Dpi) on iOS and Android really reflects physical size).)
        @item(Or at least to follow user preferred UI scaling
          (@link(TCastleContainer.Dpi) desktop is often more like "configurable
          way to scale UI" than derived from actual monitor physical size).)
      )

      This is the same scaling done by normal desktop applications,
      e.g. using Lazarus LCL. Using this scaling is best if your user interface
      using CGE should match (the size of) the user interface done by Lazarus LCL.
    }
    usDpiScale
  );

  { Things that can cause @link(TCastleUserInterface.VisibleChange) notification. }
  TCastleUserInterfaceChange = (
    { The look of this control changed.
      This concerns all the things that affect what @link(TCastleUserInterface.Render) does.

      Note that changing chRectangle implies that the look changed too.
      So when chRectangle is in Changes, you should always behave
      like chRender is also in Changes, regardless if it's there or not. }
    chRender,

    { The rectangle (size or position) of the control changed.
      This concerns all the things that affect
      @link(TCastleUserInterface.Rect) or our position inside parent (anchors).

      Note that this is not (necessarily) called when the screen position changed
      just because the parent screen position changed.
      We only notify when the size or position changed with respect to the parent.

      Note that changing chRectangle implies that the look changed too.
      So when chRectangle is in Changes, you should always behave
      like chRender is also in Changes, regardless if it's there or not. }
    chRectangle,

    chCursor,

    chExists,

    { A (direct) child control was added or removed. }
    chChildren,

    { A (direct) child control @link(TCastleUserInterface.Exists) value changed. }
    chChildrenExists
  );
  TCastleUserInterfaceChanges = set of TCastleUserInterfaceChange;
  TCastleUserInterfaceChangeEvent = procedure(const Sender: TCastleUserInterface;
    const Changes: TCastleUserInterfaceChanges; const ChangeInitiatedByChildren: boolean)
    of object;

  { Abstract user interface container. Connects OpenGL context management
    code with Castle Game Engine controls (TCastleUserInterface, that is the basis
    for all our 2D and 3D rendering). When you use TCastleWindowBase
    (a window) or TCastleControlBase (Lazarus component), they provide
    you a non-abstract implementation of TCastleContainer.

    Basically, this class manages a @link(Controls) list.

    We pass our inputs (mouse / key / touch events) to the controls
    on this list. Input goes to the front-most
    (that is, last on the @link(Controls) list) control under
    the event position (or mouse position, or the appropriate touch position).
    We use @link(TCastleUserInterface.CapturesEventsAtPosition) to decide this
    (by default it simply checks control's @link(TCastleUserInterface.RenderRect)
    vs the given position).
    As long as the event is not handled,
    we search for the next control that can handle this event and
    returns @link(TCastleUserInterface.CapturesEventsAtPosition) = @true.

    We also call various methods to every control.
    These include @link(TCastleUserInterface.Update), @link(TCastleUserInterface.Render),
    @link(TCastleUserInterface.Resize). }
  TCastleContainer = class abstract(TComponent)
  strict private
    type
      TFingerIndexCaptureMap = {$ifdef FPC}specialize{$endif} TDictionary<TFingerIndex, TCastleUserInterface>;
    var
    FOnOpen, FOnClose: TContainerEvent;
    FOnOpenObject, FOnCloseObject: TContainerObjectEvent;
    FOnBeforeRender, FOnRender: TContainerEvent;
    FOnResize: TContainerEvent;
    FOnPress, FOnRelease: TInputPressReleaseEvent;
    FOnMotion: TInputMotionEvent;
    FOnUpdate: TContainerEvent;
    FFocus, FNewFocus: TCastleUserInterfaceList;
    { Capture controls, for each FingerIndex.
      The values in this map are never nil. }
    FCaptureInput: TFingerIndexCaptureMap;
    FForceCaptureInput: TCastleUserInterface;
    FTooltipDelay: Single;
    FTooltipDistance: Cardinal;
    FTooltipPosition: TVector2;
    FTooltipParent: TCastleUserInterface; // @nil if do not display
    HasLastPositionForTooltip: boolean;
    LastPositionForTooltip: TVector2;
    LastPositionForTooltipTime: TTimerResult;
    Mouse3d: T3DConnexionDevice;
    Mouse3dPollTimer: Single;
    FUIScaling: TUIScaling;
    FUIReferenceWidth: Single;
    FUIReferenceHeight: Single;
    FUIExplicitScale: Single;
    FUIScale: Single;
    FFps: TFramesPerSecond;
    FPressed: TKeysPressed;
    FMousePressed: TCastleMouseButtons;
    FMouseLookIgnoreNextMotion: Boolean;
    FMouseLookWaitingForMiddle: Boolean;
    FMouseLookMotionToSubtract: TVector2;
    FFocusAndMouseCursorValid: boolean;
    FOverrideCursor: TMouseCursor;
    FDefaultFont: TCastleAbstractFont;
    FContext: TRenderContext;
    FBackgroundEnable: Boolean;
    FBackgroundColor: TCastleColor;
    FInspectorKey: TKey;
    FInspector: TCastleUserInterface; //< always TCastleInspector

    function UseForceCaptureInput: boolean;
    function TryGetFingerOfControl(const C: TCastleUserInterface; out Finger: TFingerIndex): boolean;
    procedure SetUIScaling(const Value: TUIScaling);
    procedure SetUIReferenceWidth(const Value: Single);
    procedure SetUIReferenceHeight(const Value: Single);
    procedure SetUIExplicitScale(const Value: Single);
    procedure UpdateUIScale;
    procedure SetForceCaptureInput(const Value: TCastleUserInterface);
    function PassEvents(const C: TCastleUserInterface;
      const CheckMousePosition: Boolean = true): Boolean; overload;
    function PassEvents(const C: TCastleUserInterface;
      const EventPosition: TVector2;
      const CheckEventPosition: Boolean = true): Boolean; overload;
    function PassEvents(const C: TCastleUserInterface;
      const Event: TInputPressRelease;
      const CheckEventPosition: Boolean = true): Boolean; overload;
    function PassEvents(const C: TCastleUserInterface;
      const Event: TInputMotion;
      const CheckEventPosition: Boolean = true): Boolean; overload;
  private
    { FControls cannot be declared as TChildrenControls to avoid
      http://bugs.freepascal.org/view.php?id=22495 }
    FControls: TObject;
    procedure ControlsVisibleChange(const Sender: TCastleUserInterface;
      const Changes: TCastleUserInterfaceChanges; const ChangeInitiatedByChildren: boolean);
    class procedure RenderControlPrepare(const ViewportRect: TRectangle);
    { Called when the control C is destroyed or just removed from Controls list. }
    procedure DetachNotification(const C: TCastleUserInterface);
  protected
    procedure Notification(AComponent: TComponent; Operation: TOperation); override;

    { These should only be get/set by a container owner,
      like TCastleWindowBase or TCastleControlBase.
      @groupBegin }
    property OnOpen: TContainerEvent read FOnOpen write FOnOpen;
    property OnOpenObject: TContainerObjectEvent read FOnOpenObject write FOnOpenObject;
    property OnBeforeRender: TContainerEvent read FOnBeforeRender write FOnBeforeRender;
    property OnRender: TContainerEvent read FOnRender write FOnRender;
    property OnResize: TContainerEvent read FOnResize write FOnResize;
    property OnClose: TContainerEvent read FOnClose write FOnClose;
    property OnCloseObject: TContainerObjectEvent read FOnCloseObject write FOnCloseObject;
    property OnPress: TInputPressReleaseEvent read FOnPress write FOnPress;
    property OnRelease: TInputPressReleaseEvent read FOnRelease write FOnRelease;
    property OnMotion: TInputMotionEvent read FOnMotion write FOnMotion;
    property OnUpdate: TContainerEvent read FOnUpdate write FOnUpdate;
    { @groupEnd }

    procedure SetInternalCursor(const Value: TMouseCursor); virtual;
    {$ifdef FPC}
    property Cursor: TMouseCursor write SetInternalCursor;
      deprecated 'do not set this, engine will override this. Set TCastleUserInterface.Cursor of your UI controls to control the Cursor.';
    {$endif}
    property InternalCursor: TMouseCursor write SetInternalCursor;

    function GetMousePosition: TVector2; virtual;
    procedure SetMousePosition(const Value: TVector2); virtual;
    function GetTouches(const Index: Integer): TTouch; virtual;

    { Does setting MousePosition also causes Motion / OnMotion events.
      While we tried to make everything work reliably always,
      the mouse look logic just needs to know this.

      It is easy to test it in practice.
      Just run examples/window/window_events.lpr,
      move mouse around, and press "5" (this does "MousePosition := window middle"). }
    function SettingMousePositionCausesMotion: Boolean; virtual;
  public
    const
      DefaultBackgroundColor: TVector4 = (Data: (0.1, 0.1, 0.1, 1));

    constructor Create(AOwner: TComponent); override;
    destructor Destroy; override;

    { Propagate the event to all the @link(Controls) and to our own OnXxx callbacks.

      These methods are called automatically when necessary,
      so usually you don't call them. But in rare cases, it makes sense
      to "fake" some event by calling these methods.

      Most of these methods are called automatically
      by the container owner, like TCastleWindowBase or TCastleControlBase.
      Some are called by @link(EventUpdate),
      which is special in this regard, as @link(EventUpdate) is not only
      responsible for calling @link(TCastleUserInterface.Update) on all @link(Controls),
      it also calls
      @link(EventJoyAxisMove),
      @link(EventJoyButtonPress),
      @link(EventSensorRotation),
      @link(EventSensorTranslation).

      @groupBegin }
    procedure EventOpen(const OpenWindowsCount: Cardinal); virtual;
    procedure EventClose(const OpenWindowsCount: Cardinal); virtual;
    function EventPress(const Event: TInputPressRelease): boolean; virtual;
    function EventRelease(const Event: TInputPressRelease): boolean; virtual;
    procedure EventUpdate; virtual;
    procedure EventMotion(const Event: TInputMotion); virtual;
    function AllowSuspendForInput: boolean;
    procedure EventBeforeRender; virtual;
    procedure EventRender; virtual;
    procedure EventResize; virtual;
    function EventJoyAxisMove(const JoyID, Axis: Byte): boolean; virtual;
    function EventJoyButtonPress(const JoyID, Button: Byte): boolean; virtual;
    function EventSensorRotation(const X, Y, Z, Angle: Double; const SecondsPassed: Single): boolean; virtual;
    function EventSensorTranslation(const X, Y, Z, Length: Double; const SecondsPassed: Single): boolean; virtual;
    { @groupEnd }

    { Get the default UI scale of controls.
      Useful only when GLInitialized, when we know that our size is sensible.

      UI code should prefer to use TCastleUserInterface.UIScale,
      not directly accessing this TCastleContainer.UIScale
      (this way the code respects the TCastleUserInterface.EnableUIScaling value). }
    property UIScale: Single read FUIScale;

    { @exclude }
    class function InternalCalculateUIScale(
      const AUIScaling: TUIScaling;
      const AUIReferenceWidth: Single;
      const AUIReferenceHeight: Single;
      const AUIExplicitScale: Single;
      const ADpi, AWidth, AHeight: Single): Single;

    { Controls listening for events (user input, resize, and such) of this container.

      Usually you explicitly add / remove controls to this list
      using the @link(TChildrenControls.InsertFront Controls.InsertFront) or
      @link(TChildrenControls.InsertBack Controls.InsertBack) methods.
      Freeing any control that is on this list
      automatically removes it from this list (we use the TComponent.Notification
      mechanism).

      Controls on the list should be specified in back-to-front order.
      That is, controls at the beginning of this list
      are rendered first, and are last to catch some events, since the rest
      of controls cover them. }
    function Controls: TChildrenControls;

    { Returns the controls that should receive input events,
      from back to front. So the front-most control, that should receive events first,
      is last on this list. }
    property Focus: TCastleUserInterfaceList read FFocus;

    { Redraw the contents of of this window, at the nearest suitable time.
      This method does not redraw immediately
      (it does not call @link(EventBeforeRender) and @link(EventRender) inside),
      it only makes sure that they will be called @italic(very soon).
      Calling this on a closed container (with GLInitialized = @false)
      is allowed and ignored. }
    procedure Invalidate; virtual;

    { Is the OpenGL context initialized. }
    function GLInitialized: boolean; virtual;

    { Container size, in pixels.
      This is expressed in real device pixels.
      Prefer using @link(UnscaledWidth) instead of this. @link(UnscaledWidth)
      is more natural when you use UI scaling (@link(UIScaling)),
      and it's simply equal to @name when UI scaling is not used. }
    function Width: Integer; virtual; abstract;

    { Container size, in pixels.
      This is expressed in real device pixels.
      Prefer using @link(UnscaledHeight) instead of this. @link(UnscaledHeight)
      is more natural when you use UI scaling (@link(UIScaling)),
      and it's simply equal to @name when UI scaling is not used. }
    function Height: Integer; virtual; abstract;

    { Container size, in pixels.
      This is expressed in real device pixels, using @link(Width) and @link(Height).
      Prefer using @link(UnscaledRect) instead of this. @link(UnscaledRect)
      is more natural when you use UI scaling (@link(UIScaling)),
      and it's simply equal to @name when UI scaling is not used. }
    function Rect: TRectangle; virtual;

    { Translucent status bar height in the container, in pixels.
      This is expressed in real device pixels.
      Prefer using @link(StatusBarHeight) instead of this. }
    function ScaledStatusBarHeight: Cardinal; virtual;

    { Container width as seen by controls with UI scaling.
      In other words, this is the real @link(Width) with UI scaling
      reversed (divided). Suitable to adjust size of your UI controls
      to container, when UI scaling is used.

      This is equivalent to just @link(Width) when UIScaling is usNone
      (default).

      Note: the name "unscaled" may seem a little unintuitive, but it's consistent.
      We call UI sizes "scaled" when they are expressed in real device pixels,
      because they are usually calculated as "desired size * UIScaling".
      So the UI size is "unscaled" when it's expressed in your "desired size".
      We usually don't use the prefix "unscaled" (e.g. @link(TCastleUserInterface.Width)
      is "unscaled" by we don't call it "UnscaledWidth"). But here, we use prefix "unscaled",
      because the @link(TCastleContainer.Width) is (for historic reasons) the "real" size.

      @seealso UnscaledHeight }
    function UnscaledWidth: Single;

    { Container height as seen by controls with UI scaling.
      @seealso UnscaledWidth }
    function UnscaledHeight: Single;

    { Container rectangle as seen by controls with UI scaling.
      @seealso UnscaledWidth }
    function UnscaledRect: TFloatRectangle;

    { Translucent status bar height inside the container as seen by controls
      with UI scaling.

      Status bar occupies the top part of the container height. Invisible
      status bar returns height equal zero.
      @seealso UnscaledWidth }
    function StatusBarHeight: Single;

    { Current mouse position.
      See @link(TTouch.Position) for a documentation how this is expressed. }
    property MousePosition: TVector2
      read GetMousePosition write SetMousePosition;

    { Dots per inch, specifying the relation of screen pixels to physical size. }
    function Dpi: Single; virtual;

    { Currently pressed mouse buttons. When this changes, you're always
      notified by @link(OnPress) or @link(OnRelease) events.

      This value is always current, in particular it's already updated
      before we call events @link(OnPress) or @link(OnRelease). }
    property MousePressed: TCastleMouseButtons read FMousePressed write FMousePressed;

    { Is the window focused now, which means that keys/mouse events
      are directed to this window. }
    function Focused: boolean; virtual;

    { Keys currently pressed. }
    property Pressed: TKeysPressed read FPressed;

    { Measures application speed. }
    property Fps: TFramesPerSecond read FFps;

    { Currently active touches on the screen.
      This tracks currently pressed fingers, in case of touch devices
      (mobile, like Android and iOS).
      In case of desktops, it tracks the current mouse position,
      regardless if any mouse button is currently pressed.

      Indexed from 0 to TouchesCount - 1.
      @seealso TouchesCount
      @seealso TTouch }
    property Touches[const Index: Integer]: TTouch read GetTouches;

    { Count of currently active touches (mouse or fingers pressed) on the screen.
      @seealso Touches }
    function TouchesCount: Integer; virtual;

    property Context: TRenderContext read FContext;

    { Render a TCastleUserInterface (along with all it's children).

      This method can be used to render UI control into an image,
      @link(TDrawableImage), when it is surrounded by
      @link(TDrawableImage.RenderToImageBegin)
      and @link(TDrawableImage.RenderToImageEnd).
      See example ../../../examples/3d_rendering_processing/render_3d_to_image.lpr.

      It can also be used with more low-level @link(TGLRenderToTexture).
      See example ../../../examples/3d_rendering_processing/render_3d_to_texture_and_use_as_quad.lpr.

      This is a good method to render the UI control off-screen.
      It can render any UI control, including e.g. TCastleViewport
      with 3D stuff inside TCastleScene.

      The contents of the @link(Controls) list doesn't matter for this method.
      In particular, it doesn't matter if the Control (given as a parameter)
      is present on the list of current @link(Controls).
      This method explicitly renders the given Control parameter (and it's children),
      nothing more, nothing less.

      More details what this method does:

      @unorderedList(
        @item(Temporarily sets
          @link(TCastleUserInterface.Container Control.Container), if needed.)

        @item(Makes sure OpenGL resources of the control are initialized.
          If needed, it calls
          @link(TCastleUserInterface.GLContextOpen Control.GLContextOpen) and
          @link(TCastleUserInterface.GLContextClose Control.GLContextClose)
          around.
          This is needed when you want to perform off-screen rendering,
          but the control's OpenGL resources are not initialized yet,
          e.g. because it is not present on the @link(Controls) list.

          Note that doing this repeatedly may be a slowdown
          (how much, it depends on the actual TCastleUserInterface
          -- some controls do nothing in TCastleUserInterface.GLContextOpen,
          some controls do a lot).
          If you want to repeatedly call @link(RenderControl) on the
          same Control, it is more efficient
          to first explicitly create it's OpenGL resources,
          e.g. by calling
          @link(TCastleUserInterface.GLContextOpen Control.GLContextOpen) explicitly.
          Or adding the control to the @link(Controls) list.
        )

        @item(Calls @link(TCastleUserInterface.Resize Control.Resize),
          which may be expected by some controls.)

        @item(Calls @link(TCastleUserInterface.BeforeRender Control.BeforeRender),
          which may be expected by some controls.)
      )
    }
    procedure RenderControl(const Control: TCastleUserInterface;
      const ViewportRect: TRectangle);

    { Capture the current container (window) contents to an image
      (or straight to an image file, like png).

      Note that only capturing from the double-buffered OpenGL
      windows (which the default for our TCastleWindowBase and TCastleControlBase)
      is reliable. Internally, these methods may need to redraw the screen
      to the back buffer, because that's the only guaranteed way to capture
      OpenGL drawing (you have to capture the back buffer, before swap).

      @groupBegin }
    procedure SaveScreen(const URL: string); overload;
    function SaveScreen: TRGBImage; overload;
    function SaveScreen(const SaveRect: TRectangle): TRGBImage; overload; virtual;
    function SaveScreen(const SaveRect: TFloatRectangle): TRGBImage; overload;
    { @groupEnd }

    { Capture the current container (window) contents to an image with alpha.

      An example:
      @includeCode(../../../examples/short_api_samples/save_screen_rgba/save_screen_rgba.lpr)
      @groupBegin }
    function SaveScreenRgba(const SaveRect: TRectangle): TRGBAlphaImage; overload;
    function SaveScreenRgba: TRGBAlphaImage; overload;
    { @groupEnd }

    { Capture the current container (window) contents to an image and save it to file,
      following the current platform/user preferred directory to store screenshots.

      On Windows, this saves files to user's "My Pictures" directory.
      On Unix (using freedesktop standard) this saves files to directory like ~/Pictures .
      On macOS, this saves files to the home directory right now.
      On other platforms, it may follow the most established convention,
      or abort if no place (where we have permissions to store screenshots) exists.

      You can use SaveScreenPath yourself to have more control over the target location.

      Returns the saved file URL, so that you can e.g. show it to user. }
    function SaveScreenToDefaultFile: String;

    { This is internal, and public only for historic reasons.
      @exclude

      Called by controls within this container when something could
      change the container focused control (in @link(TCastleContainer.Focus))
      (or it's cursor) or @link(TCastleContainer.Focused) or MouseLook.
      In practice, called when TCastleUserInterface.Cursor or
      @link(TCastleUserInterface.CapturesEventsAtPosition) (and so also
      @link(TCastleUserInterface.RenderRect)) results change.

      In practice, it's called through VisibleChange now.

      This recalculates the focused control and the final cursor of
      the container, looking at Container's Controls,
      testing @link(TCastleUserInterface.CapturesEventsAtPosition) with current mouse position,
      and looking at Cursor property of various controls.

      When you add / remove some control
      from the Controls list, or when you move mouse (focused changes)
      this will also be automatically called
      (since focused control or final container cursor may also change then). }
    procedure UpdateFocusAndMouseCursor;

    { Internal. @exclude
      See @link(MouseLookDelta). }
    procedure MouseLookIgnoreNextMotion;

    { For tracking mouse look. See @link(MouseLookDelta). }
    procedure MouseLookPress;

    { For tracking mouse look. See @link(MouseLookDelta). }
    procedure MouseLookUpdate;

    { Read mouse position delta from container middle,
      and try to set mouse position to container middle.

      This can be used to perform "mouse look" or a similar effect,
      when user doesn't see the mouse cursor, but user can move something by dragging with mouse.
      Moreover, user should not notice any "bounds" to this dragging (that's why we try
      to keep mouse position in container middle,
      to avoid screen borders from acting as constrains on mouse movement).

      This is automatically used by @link(TCastleWalkNavigation.MouseLook).
      You can use it yourself for custom effects "like mouse look". The template to use this
      is below.
      See the CGE examples examples/user_interface/dragging_test/ for a working code
      demonstrating this.

      @longCode(#

      function TMyState.Press(const Event: TInputPressRelease): Boolean;
      begin
        Result := inherited;
        if Result then Exit;

        if Event.IsMouseButton(buttonLeft) then
        begin
          Drag := true;
          Cursor := mcForceNone;
          Container.MouseLookPress;
        end;
      end;

      function TMyState.Release(const Event: TInputPressRelease): Boolean;
      begin
        Result := inherited;
        if Result then Exit;

        if Event.IsMouseButton(buttonLeft) then
        begin
          Drag := false;
          Cursor := mcDefault;
        end;
      end;

      procedure TMyState.Update(const SecondsPassed: Single;
        var HandleInput: Boolean);
      begin
        inherited;
        if Drag then
          Container.MouseLookUpdate;
      end;

      function TNewFightUi.Motion(const Event: TInputMotion): Boolean;
      var
        Delta: TVector2;
      begin
        Result := inherited;
        if Result then Exit;

        if Drag then
        begin
          Delta := Container.MouseLookDelta(Event);
          // ...
          // Use Delta to perform any logic you want.
          // It may be zero if mouse was not positioned correctly yet,
          // just make sure that Delta=zero does nothing.
          // You can use Delta / UiScale to adjust to UI scale
          // (user will then have to move mouse by more pixels on a larger screen to achieve the same Delta).
          // ...
        end;
      end;

      #)
    }
    function MouseLookDelta(const Event: TInputMotion): TVector2;

    { Force passing events to the given control first,
      regardless if this control is under the mouse cursor.
      Before we even send events to the currently "capturing" control
      (for example, when you're dragging the slider, it is "capturing" mouse
      events until you release the mouse), they are send to this control.

      The control given here will always have focus
      (that is, @link(TCastleUserInterface.Focused) will be set to true
      shortly after it becomes the ForceCaptureInput).

      An example when this is useful is when you use camera MouseLook,
      and the associated viewport does not fill the full window
      (TCastleViewport.FullSize is @false, and actual sizes are smaller
      than window, and may not include window center). In this case you want
      to make sure that motion events get passed to this control,
      and that this control has focus (to keep mouse cursor hidden).

      The engine itself @italic(never) automatically sets this property.
      It is up to your application code to set this, if you need. }
    property ForceCaptureInput: TCastleUserInterface
      read FForceCaptureInput write SetForceCaptureInput;

    { When this is not mcDefault, it sets the cursor, regardless of
      cursor specified at the @link(TCastleUserInterface.Cursor) value of
      the focused control. It even takes precedence over any control using
      mcForceNone (so it can force the cursor to be visible anyway). }
    property OverrideCursor: TMouseCursor read FOverrideCursor write FOverrideCursor
      default mcDefault;

    { When the control accepts the "press" event, it automatically captures
      the following motion and release events, hijacking them from other controls,
      regardless of the mouse cursor position. This is usually desirable,
      to allow the control to handle the dragging.
      But sometimes you want to cancel the dragging, and allow other controls
      to handle the following motion and release events, in which case calling this
      method helps. }
    procedure ReleaseCapture(const C: TCastleUserInterface);

    { Load visual settings from an XML file.
      See https://castle-engine.io/manual_castle_settings.php
      for a documentation of the file format.

      This loads UIScaling, UIReferenceWidth, UIReferenceHeight, DefaultFont.
      In the future, it may load more things configurable by the CGE editor
      and CastleSettings.xml file. }
    procedure LoadSettings(const SettingsUrl: String);

    { Delay in seconds before showing the tooltip. }
    property TooltipDelay: Single read FTooltipDelay write FTooltipDelay
      {$ifdef FPC}default DefaultTooltipDelay{$endif};
    property TooltipDistance: Cardinal read FTooltipDistance write FTooltipDistance
      default DefaultTooltipDistance;

    { Enable automatic scaling of the UI.

      This allows your UI to look correctly on various window sizes
      (great both for mobile and desktop, where window size may vary wildly).
      The idea is that you can set UI controls sizes
      (like @link(TCastleUserInterface.Width),
      @link(TCastleUserInterface.Height)) to a simple constant values.
      And you should also set appropriate anchors
      (choose wisely whether to anchor e.g. to left or right,
      as the simulated window size still has variable aspect ratio).
      And the result will look good on any actual window size.
      All the controls will be scaled to fill the same window part.
      The scaling is actually done by scaling the coordinates, so there's
      no quality loss, whole rendering just adjusts to the actual window size
      in a smart way.

      See @link(TUIScaling) values for precise description how it works. }
    property UIScaling: TUIScaling
      read FUIScaling write SetUIScaling default usNone;

    { Reference width and height to which we fit the container size
      (as seen by TCastleUserInterface implementations) when UIScaling is
      usEncloseReferenceSize or usFitReferenceSize.
      See @link(usEncloseReferenceSize) and @link(usFitReferenceSize)
      for precise description how this works.
      Set both these properties, or set only one (and leave the other as zero).
      @groupBegin }
    property UIReferenceWidth: Single
      read FUIReferenceWidth write SetUIReferenceWidth {$ifdef FPC}default 0{$endif};
    property UIReferenceHeight: Single
      read FUIReferenceHeight write SetUIReferenceHeight {$ifdef FPC}default 0{$endif};
    { @groupEnd }

    { Scale of the container size (as seen by TCastleUserInterface implementations)
      when UIScaling is usExplicitScale.
      See @link(usExplicitScale) for precise description how this works. }
    property UIExplicitScale: Single
      read FUIExplicitScale write SetUIExplicitScale {$ifdef FPC}default 1.0{$endif};

    { Default font (type, size) to be used by all user interface controls.
      Note that each UI control can customize the used font and/or size
      using properties @link(TCastleUserInterfaceFont.CustomFont),
      @link(TCastleUserInterfaceFont.FontSize).

      If this is @nil, we use the global font @link(UIFont)
      that is always assigned. }
    property DefaultFont: TCastleAbstractFont read FDefaultFont write FDefaultFont;

    { Before rendering anything else,
      fill the color buffer with @link(BackgroundColor).
      By default this is @true.

      You can set this to @false to gain a little speed,
      if you know you always draw something that fills the whole container.
      For example:

      @unorderedList(
        @item(Use @link(TCastleRectangleControl) with
          @link(TCastleUserInterface.FullSize FullSize) = @true and set
          @link(TCastleRectangleControl.Color) as desired,)

        @item(or use @link(TCastleViewport) with
          @link(TCastleUserInterface.FullSize) = @true and
          @link(TCastleViewport.Transparent) = @false and set
          @link(TCastleViewport.BackgroundColor) as desired,)

        @item(eventually you can also call
          @link(TRenderContext.Clear RenderContext.Clear)
          at the beginning of your rendering in @link(OnRender).
          This is the least advised method, as @link(OnRender)
          is performed after drawing all other controls,
          so doing
          @link(TRenderContext.Clear RenderContext.Clear)
          there would force you to make
          all your drawing in @link(OnRender).)
      )

      If you set this to @false, but do not draw something else
      over the entire container, then the
      screen contents at the beginning are undefined.
    }
    property BackgroundEnable: Boolean
      read FBackgroundEnable write FBackgroundEnable default true;

    { Color that fills the window by default.
      By default it is @link(DefaultBackgroundColor), which is very dark gray. }
    property BackgroundColor: TCastleColor
      read FBackgroundColor write FBackgroundColor;

    { Key shortcut to show/hide TCastleInspector at any point in the game.
      In DEBUG builds, this is keyF12 by default.
      In RELEASE builds, this is keyNone by default. }
    property InspectorKey: TKey read FInspectorKey write FInspectorKey;
  end;

  TUIContainer = TCastleContainer deprecated 'use TCastleContainer';

  { Position for relative layout of one control in respect to another.
    @deprecated Deprecated, rather use cleaner
    THorizontalPosition and TVerticalPosition.
  }
  TPositionRelative = (
    prLow,
    prMiddle,
    prHigh
  ) deprecated;

  { Basic user-interface class. All UI controls derive from this class,
    overriding chosen methods to react to some events.

    Every control can have children controls, see @link(Controls) and @link(ControlsCount).
    Parent control is recorded inside the @link(Parent). A control
    may only be a child of one other control --- that is, you cannot
    insert to the UI hierarchy the same control multiple times.

    Control may handle mouse/keyboard input, see @link(Press) and @link(Release)
    methods.

    Various methods return boolean saying if input event is handled.
    The idea is that not handled events are passed to the next
    control suitable. Handled events are generally not processed more
    --- otherwise the same event could be handled by more than one listener,
    which is bad. Generally, return ExclusiveEvents if anything (possibly)
    was done (you changed any field value etc.) as a result of this,
    and only return @false when you're absolutely sure that nothing was done
    by this control.

    Every control also has a position and size and takes some rectangular space
    on the container.

    The position is controlled using the @link(Anchor) methods
    or anchor properties, like @link(HorizontalAnchorSelf),
    @link(HorizontalAnchorParent), @link(HorizontalAnchorDelta).
    The size is controlled using the @link(Width), @link(WidthFraction),
    @link(Height), @link(HeightFraction), @link(FullSize), or @link(AutoSizeToChildren)
    properties.

    The size (before UI scaling is applied) can be queried using
    @link(EffectiveWidth) and @link(EffectiveHeight) methods.
    The rectangle where the control is visible (during rendering,
    after applying UI scaling) can be queried using @link(RenderRect)
    and @link(RenderRectWithBorder) methods.

    Note that some descendants perform auto-sizing,
    that is: their effective size follows some natural property of the control.
    For example, @link(TCastleLabel) size by default follows the @link(TCastleLabel.Caption)
    value, and ignores the explicit size set in @link(Width) and @link(Height).
    You can turn off auto-sizing by @link(TCastleLabel.AutoSize),
    to manually control the size using @link(Width) and @link(Height).

    All the coordinates passed here should follow the Castle Game Engine
    convention that (0, 0) is left-bottom window corner. }
  TCastleUserInterface = class(TCastleComponent)
  strict private
    type
      TEnumerator = record
      private
        FList: TChildrenControls;
        FPosition: Integer;
        function GetCurrent: TCastleUserInterface; inline;
      public
        constructor Create(const AList: TChildrenControls);
        function MoveNext: Boolean; inline;
        property Current: TCastleUserInterface read GetCurrent;
      end;
    var
      FOnVisibleChange: TCastleUserInterfaceChangeEvent;
      FContainer: TCastleContainer;
      FLastSeenUIScale: Single;
      FCursor: TMouseCursor;
      {$ifdef FPC}
      FOnCursorChange: TNotifyEvent;
      FHasHorizontalAnchor: boolean;
      FHasVerticalAnchor: boolean;
      {$endif}
      FExclusiveEvents: boolean;
      FOnUpdate: TUiUpdateEvent;
      FOnPress: TUiPressReleaseEvent;
      FOnRelease: TUiPressReleaseEvent;
      FOnMotion: TUiMotionEvent;
      FVisible: Boolean;
      FDisableContextOpenClose: Cardinal;
      FFocused: boolean;
      FGLInitialized: boolean;
      FExists: boolean;
      FControls: TChildrenControls;
      FLeft: Single;
      FBottom: Single;
      FHorizontalAnchorSelf, FHorizontalAnchorParent: THorizontalPosition;
      FHorizontalAnchorDelta: Single;
      FVerticalAnchorSelf, FVerticalAnchorParent: TVerticalPosition;
      FVerticalAnchorDelta: Single;
      FEnableUIScaling: boolean;
      FKeepInFront, FCapturesEvents: boolean;
      FWidth, FHeight: Single;
      FWidthFraction, FHeightFraction: Single;
      FFullSize: boolean;
      FBorder: TBorder;
      FBorderColor: TCastleColor;
      FAutoSizeToChildren: Boolean;
      FAutoSizeToChildrenPaddingRight: Single;
      FAutoSizeToChildrenPaddingTop: Single;
      FSizeFromChildrenValid: Boolean;
      FSizeFromChildrenWidth, FSizeFromChildrenHeight: Single;
      FCachedRectWithoutAnchors: TFloatRectangle;
      FUseCachedRectWithoutAnchors: Cardinal; // <> 0 if we should use FCachedRectWithoutAnchors
      FInsideRectWithoutAnchors: Boolean;
      FCulling: Boolean;
      FClipChildren: Boolean;
      FOnRender, FOnInternalMouseEnter, FOnInternalMouseLeave: TUiNotifyEvent;
      FCustomTheme: TCastleTheme;
      FCustomThemeObserver: TFreeNotificationObserver;

    procedure SerializeChildrenAdd(const C: TComponent);
    procedure SerializeChildrenClear;
    procedure SerializeChildrenEnumerate(const Proc: TGetChildProc);
    procedure BorderChange(Sender: TObject);
    procedure SetExists(const Value: boolean);
    function GetControls(const I: Integer): TCastleUserInterface;
    procedure SetControls(const I: Integer; const Item: TCastleUserInterface);
    procedure CreateControls;
    procedure SetAutoSizeToChildren(const Value: Boolean);
    procedure SetAutoSizeToChildrenPaddingRight(const Value: Single);
    procedure SetAutoSizeToChildrenPaddingTop(const Value: Single);

    { This takes care of some internal quirks with saving Left property
      correctly. (Because TComponent doesn't declare, but saves/loads a "magic"
      property named Left during streaming. This is used to place non-visual
      components on the form. Our Left is completely independent from this.) }
    procedure ReadRealLeft(Reader: TReader);
    procedure WriteRealLeft(Writer: TWriter);

    procedure ReadLeft(Reader: TReader);
    procedure ReadTop(Reader: TReader);
    procedure WriteLeft(Writer: TWriter);
    procedure WriteTop(Writer: TWriter);

    procedure SetLeft(const Value: Single);
    procedure SetBottom(const Value: Single);

    procedure SetHorizontalAnchorSelf(const Value: THorizontalPosition);
    procedure SetHorizontalAnchorParent(const Value: THorizontalPosition);
    procedure SetHorizontalAnchorDelta(const Value: Single);
    procedure SetVerticalAnchorSelf(const Value: TVerticalPosition);
    procedure SetVerticalAnchorParent(const Value: TVerticalPosition);
    procedure SetVerticalAnchorDelta(const Value: Single);
    function GetAnchorDelta: TVector2;
    procedure SetAnchorDelta(const AValue: TVector2);
    procedure SetEnableUIScaling(const Value: boolean);

    procedure SetFullSize(const Value: boolean);
    procedure SetBorderColor(const Value: TCastleColor);
    procedure SetWidthFraction(const Value: Single);
    procedure SetHeightFraction(const Value: Single);
    procedure SetCulling(const Value: Boolean);
    procedure SetClipChildren(const Value: Boolean);
    procedure SetWidth(const Value: Single);
    procedure SetHeight(const Value: Single);
    procedure SetCustomTheme(const Value: TCastleTheme);
    procedure CustomThemeFreeNotification(const Sender: TFreeNotificationObserver);

    { Position and size of this control, assuming it exists,
      in the local coordinates (relative to the parent 2D control,
      although without anchors applied).

      The implementation in this class follows the algorithm
      documented at @link(EffectiveRect).

      @unorderedList(
        @item(@bold(This must ignore)
          the current value of the @link(GetExists) method
          and @link(Exists) property, that is: the result of this function
          assumes that control does exist.)

        @item(@bold(This must ignore) the anchors. Their effect is applied
          outside of this method, in RectWithAnchors.)

        @item(@bold(This must take into account) UI scaling.
          This method must calculate a result already multiplied by @link(UIScale).
        )
      )

      @italic(Why float-based coordinates?)

      Using the float-based rectangles and coordinates is better than integer
      in case you use UI scaling (@link(TCastleContainer.UIScaling)).
      It may sound counter-intuitive, but calculating everything using
      floats results in more precision and better speed
      (because we avoid various rounding in the middle of calculations).
      Without UI scaling, it doesn't matter, use whichever ones are more
      comfortable.

      Using the float-based coordinates is also natural for animations. }
    function RectWithoutAnchors: TFloatRectangle;
    { Like @link(RectWithoutAnchors), but may be temporarily cached.
      Inside TCastleUserInterface implementation, always use this instead
      of calling RectWithoutAnchors. }
    function FastRectWithoutAnchors: TFloatRectangle;
    { Like @link(RectWithoutAnchors) but with anchors effect applied. }
    function RectWithAnchors(
      const CalculateEvenWithoutContainer: boolean = false): TFloatRectangle;
    { How to translate local coordinates to the container.
      Looks at our and parent's anchors (AnchorDelta) and positon (Left, Bottom).

      As such it is useful to modify the children UI control position.

      If you use UI scaling, this works in final coordinates
      (after scaling, real pixels on screen). }
    function LocalToContainerTranslation: TVector2;
    { Like LocalToContainerTranslation but also add additional shift because of our Border. }
    function LocalToContainerTranslationShiftBorder: TVector2;

    procedure SetCursor(const Value: TMouseCursor);
  private
    FParent: TCastleUserInterface;
    FLastSeenContainerWidth, FLastSeenContainerHeight: Integer;

    { Show Name and ClassName for debug/log purposes. }
    function DebugName: String;

    { Recalculate UIScale property value, call UIScaleChanged if needed. }
    procedure CheckUIScaleChanged;
    { Recalculate FLastSeenContainerWidth/Height, call Resize if needed. }
    procedure CheckResize;

    procedure RecursiveRender(const ViewportRect: TRectangle);
  protected
    { Container sizes.
      @groupBegin }
    function ContainerWidth: Cardinal; virtual;
    function ContainerHeight: Cardinal; virtual;
    function ContainerRect: TRectangle; virtual;
    function ContainerSizeKnown: boolean; virtual;
    { @groupEnd }

    {$ifdef FPC}
    { Called when @link(Cursor) changed.
      In TCastleUserInterface class, just calls OnCursorChange. }
    procedure DoCursorChange; virtual;
      deprecated 'better override VisibleChange and watch for chCursor in Changes';
    {$endif}

    procedure DefineProperties(Filer: TFiler); override;

    procedure UIScaleChanged; virtual;

    //procedure DoCursorChange; override;

    { Controls that have a preferred size should override this.
      By default this contains values derived from
      @link(Width), @link(WidthFraction),
      @link(Height), @link(HeightFraction), with @link(Border) subtracted.

      Note that the arguments should be already scaled, i.e. multiplied by UIScale,
      i.e. expressed in final device pixels.

      Note that the returned PreferredWidth and PreferredHeight
      must not include the space for @link(Border). Border size will be
      added later. }
    procedure PreferredSize(var PreferredWidth, PreferredHeight: Single); virtual;

    { Called right before calculating size.
      This is your only chance to adjust e.g. children size,
      if you need them to be synchronized with something,
      and you may use @link(AutoSizeToChildren).

      In most use-cases, you rather adjust preferred size by overriding
      @link(PreferredSize). }
    procedure BeforeSizing; virtual;

    procedure DoInternalMouseEnter; virtual;
    procedure DoInternalMouseLeave; virtual;

    { Theme that should be used by this control.
      Either CustomTheme or global @link(Theme). }
    function Theme: TCastleTheme;
  public
    const
      DefaultWidth = 100.0;
      DefaultHeight = 100.0;

    constructor Create(AOwner: TComponent); override;
    destructor Destroy; override;
    procedure CustomSerialization(const SerializationProcess: TSerializationProcess); override;
    function PropertySections(const PropertyName: String): TPropertySections; override;
    function GetEnumerator: TEnumerator;
    procedure InternalSetContainer(const Value: TCastleContainer); virtual;

    (*Handle press or release of a key, mouse button or mouse wheel.
      Return @true if the event was somehow handled,
      which prevents from passing this event to other UI controls.

      When implementing in descendants it is best to override it like this:

      @longCode(#
      function TMyControl.Press(const Event: TInputPressRelease): boolean;
      begin
        Result := inherited;
        if Result then Exit; // exit if ancestor already handled event

        if Event.IsKey(keyEnter) then
        begin
          // do something in reaction on Enter
          Exit(ExclusiveEvents); // ExclusiveEvents is true by default
        end;

        if Event.IsMouseButton(buttonLeft) then
        begin
          // do something in reaction on Enter
          Exit(ExclusiveEvents); // ExclusiveEvents is true by default
        end;
      end;
      #)

      Note that releasing of the mouse wheel is not reported now by any backend.
      Only releasing of keys and mouse buttons is reported.

      The events PreviewPress and PreviewRelease are passed first to
      the parent control, before children have a chance to process this event.
      Overriding them makes sense if you draw something
      in @link(TCastleUserInterface.RenderOverChildren).

      The events Press and Release are passed to the parent only
      after the children had a chance to process this event.
      Overriding them makes sense if you draw something
      in @link(TCastleUserInterface.Render). This is usually more natural, and adviced.

      @groupBegin *)
    function Press(const Event: TInputPressRelease): boolean; virtual;
    function Release(const Event: TInputPressRelease): boolean; virtual;
    function PreviewPress(const Event: TInputPressRelease): boolean; virtual;
    function PreviewRelease(const Event: TInputPressRelease): boolean; virtual;
    { @groupEnd }

    { Motion of mouse or touch. }
    function Motion(const Event: TInputMotion): boolean; virtual;

    { Rotation detected by 3D sensor.
      Used for example by 3Dconnexion devices.

      @param X   X axis (tilt forward/backwards)
      @param Y   Y axis (rotate)
      @param Z   Z axis (tilt sidewards)
      @param Angle   Angle of rotation (in radians)
      @param(SecondsPassed The time passed since last SensorRotation call.
        This is necessary because some sensors, e.g. 3Dconnexion,
        may *not* reported as often as normal @link(Update) calls.) }
    function SensorRotation(const X, Y, Z, Angle: Double; const SecondsPassed: Single): boolean; virtual;

    { Translation detected by 3D sensor.
      Used for example by 3Dconnexion devices.

      @param X   X axis (move left/right)
      @param Y   Y axis (move up/down)
      @param Z   Z axis (move forward/backwards)
      @param Length   Length of the vector consisting of the above
      @param(SecondsPassed The time passed since last SensorRotation call.
        This is necessary because some sensors, e.g. 3Dconnexion,
        may *not* reported as often as normal @link(Update) calls.) }
    function SensorTranslation(const X, Y, Z, Length: Double; const SecondsPassed: Single): boolean; virtual;

    { Axis movement detected by joystick.

      @param JoyID ID of joystick with pressed button
      @param Axis Number of moved axis }
    function JoyAxisMove(const JoyID, Axis: Byte): boolean; virtual;
      deprecated 'use event Joysticks.OnAxisMove, or just observe Joysticks[0].Axis';

    { Joystick button pressed.

      @param JoyID ID of joystick with pressed button
      @param Button Number of pressed button }
    function JoyButtonPress(const JoyID, Button: Byte): boolean; virtual;
      deprecated 'use Joysticks.OnButtonDown or Joysticks.OnButtonPress';

    { Control may do here anything that must be continuously repeated.
      E.g. camera handles here falling down due to gravity,
      rotating model in Examine mode, and many more.

      @param(SecondsPassed Should be calculated like TFramesPerSecond.SecondsPassed,
        and usually it's in fact just taken from TCastleWindowBase.Fps.SecondsPassed.)

      This method may be used, among many other things, to continuously
      react to the fact that user pressed some key (or mouse button).
      For example, if holding some key should move some 3D object,
      you should do something like:

      @longCode(#
        if HandleInput then
        begin
          if Container.Pressed[keyArrowRight] then
            Transform.Position := Transform.Position + Vector3(SecondsPassed * 10, 0, 0);
          HandleInput := not ExclusiveEvents;
        end;
      #)

      Instead of directly using a key code, consider also
      using TInputShortcut that makes the input key nicely configurable.
      See engine tutorial about handling inputs.

      Multiplying movement by SecondsPassed makes your
      operation frame-rate independent. Object will move by 10
      units in a second, regardless of how many FPS your game has.

      The code related to HandleInput is important if you write
      a generally-useful control that should nicely cooperate with all other
      controls, even when placed on top of them or under them.
      The correct approach is to only look at pressed keys/mouse buttons
      if HandleInput is @true. Moreover, if you did check
      that HandleInput is @true, and you did actually handle some keys,
      then you have to set @code(HandleInput := not ExclusiveEvents).
      As ExclusiveEvents is @true in normal circumstances,
      this will prevent the other controls (behind the current control)
      from handling the keys (they will get HandleInput = @false).
      And this is important to avoid doubly-processing the same key press,
      e.g. if two controls react to the same key, only the one on top should
      process it.

      Note that to handle a single press / release (like "switch
      light on when pressing a key") you should rather
      use @link(Press) and @link(Release) methods. Use this method
      only for continuous handling (like "holding this key makes
      the light brighter and brighter").

      To understand why such HandleInput approach is needed,
      realize that the "Update" events are called
      differently than simple mouse and key events like "Press" and "Release".
      "Press" and "Release" events
      return whether the event was somehow "handled", and the container
      passes them only to the controls under the mouse (decided by
      @link(TCastleUserInterface.CapturesEventsAtPosition)). And as soon as some control says it "handled"
      the event, other controls (even if under the mouse) will not
      receive the event.

      This approach is not suitable for Update events. Some controls
      need to do the Update job all the time,
      regardless of whether the control is under the mouse and regardless
      of what other controls already did. So all controls (well,
      all controls that exist, in case of TCastleUserInterface,
      see TCastleUserInterface.GetExists) receive Update calls.

      So the "handled" status is passed through HandleInput.
      If a control is not under the mouse, it will receive HandleInput
      = @false. If a control is under the mouse, it will receive HandleInput
      = @true as long as no other control on top of it didn't already
      change it to @false. }
    procedure Update(const SecondsPassed: Single;
      var HandleInput: boolean); virtual;

    { Called always when something important inside this control (or it's children)
      changed. To be more precise, this is called when something mentioned among
      the @link(TCastleUserInterfaceChange) enumerated items changed.

      This is always called with Changes <> [] (non-empty set). }
    procedure VisibleChange(const Changes: TCastleUserInterfaceChanges;
      const ChangeInitiatedByChildren: boolean = false); overload; virtual;

    { Called always when something important inside this control (or it's children)
      changed. See @link(VisibleChange) for details about when and how this is called.

      Be careful when handling this event. Various changes may cause this,
      so be prepared to handle it at any moment, even in the middle when UI control
      is changing. It may also occur very often.
      It's usually safest to only set a boolean flag like
      "something should be recalculated" when this event happens,
      and do the actual recalculation later. }
    property OnVisibleChange: TCastleUserInterfaceChangeEvent
      read FOnVisibleChange write FOnVisibleChange;

    { Allow window containing this control to suspend waiting for user input.
      Typically you want to override this to return @false when you do
      something in the overridden @link(Update) method.

      In this class, this simply returns always @true.

      @seeAlso TCastleWindowBase.AllowSuspendForInput }
    function AllowSuspendForInput: boolean; virtual;

    { Event called when the container (component or window with OpenGL context)
      size changes.

      You can resize/reposition your component here,
      for example set @link(TCastleUserInterface.Left) or @link(TCastleUserInterface.Bottom),
      to react to parent size changes.
      This is called only when the OpenGL context of the container
      is initialized, so you can be sure that this is called only between
      GLContextOpen and GLContextClose.

      We also call this once when inserting into the controls list
      (like @link(TCastleWindowBase.Controls) or
      @link(TCastleControlBase.Controls) or inside parent TCastleUserInterface),
      if inserting into the container/parent
      with already initialized OpenGL context. If inserting into the container/parent
      without OpenGL context initialized, it will be called later,
      when OpenGL context will get initialized, right after GLContextOpen.

      In other words, this is always called to let the control know
      the size of the container, if and only if the OpenGL context is
      initialized. }
    procedure Resize; virtual;

    procedure ContainerResize(const AContainerWidth, AContainerHeight: Cardinal); virtual; deprecated 'use Resize';

    { Container of this control. When adding control to container's Controls
      list (like TCastleWindowBase.Controls) container will automatically
      set itself here, and when removing from container this will be changed
      back to @nil.

      May be @nil if this control is not yet inserted into any container. }
    property Container: TCastleContainer read FContainer;

    {$ifdef FPC}
    { Event called when the @link(Cursor) property changes.
      This event is, in normal circumstances, used by the Container,
      so you should not use it in your own programs. }
    property OnCursorChange: TNotifyEvent
      read FOnCursorChange write FOnCursorChange;
      deprecated 'use OnVisibleChange (or override VisibleChange) and watch for Changes that include chCursor';
    {$endif}

    { Design note: ExclusiveEvents is not published now, as it's too "obscure"
      (for normal usage you don't want to deal with it). Also, it's confusing
      on TCastleSceneCore, the name suggests it relates to ProcessEvents (VRML events,
      totally not related to this property that is concerned with handling
      TCastleUserInterface events.) }

    { Should we disable further mouse / keys handling for events that
      we already handled in this control. If @true, then our events will
      return @true for mouse and key events handled.

      This means that events will not be simultaneously handled by both this
      control and some other (or camera or normal window callbacks),
      which is usually more sensible, but sometimes somewhat limiting. }
    property ExclusiveEvents: boolean
      read FExclusiveEvents write FExclusiveEvents default true;

    property Controls [const Index: Integer]: TCastleUserInterface read GetControls write SetControls;
    function ControlsCount: Integer;

    { Add child control, at the front of other children. }
    procedure InsertFront(const NewItem: TCastleUserInterface); overload;
    procedure InsertFrontIfNotExists(const NewItem: TCastleUserInterface);
    procedure InsertFront(const NewItems: TCastleUserInterfaceList); overload;

    { Add child control, at the back of other children. }
    procedure InsertBack(const NewItem: TCastleUserInterface); overload;
    procedure InsertBackIfNotExists(const NewItem: TCastleUserInterface);
    procedure InsertBack(const NewItems: TCastleUserInterfaceList); overload;

    { Add child control at specified position.
      It is usually easier to use @link(InsertFront) or @link(InsertBack),
      if possible. }
    procedure InsertControl(const Index: Integer; const NewItem: TCastleUserInterface);

    { Remove control added by @link(InsertFront) or @link(InsertBack). }
    procedure RemoveControl(const Item: TCastleUserInterface);

    { Index of child control, or -1 if not present. }
    function IndexOfControl(const Item: TCastleUserInterface): Integer;

    { Remove all child controls added by @link(InsertFront) or @link(InsertBack). }
    procedure ClearControls;

    { Return whether item really exists, see @link(Exists).
      Non-existing item does not receive any of the render or input or update calls.
      They only receive @link(GLContextOpen), @link(GLContextClose), @link(Resize)
      calls.

      It TCastleUserInterface class, this returns the value of @link(Exists) property.
      May be overridden in descendants, to return something more complicated,
      but it should always be a logical "and" with the inherited @link(GetExists)
      implementation (so setting the @code(Exists := false) will always work),
      like

      @longCode(#
        Result := (inherited GetExists) and MyComplicatedConditionForExists;
      #) }
    function GetExists: boolean; virtual;

    { Does this control capture events under this container position.
      The default implementation simply checks whether Position
      is inside @link(RenderRect).
      It also checks whether @link(CapturesEvents) is @true.

      Always treated like @false when GetExists returns @false,
      so the implementation of this method only needs to make checks assuming that
      GetExists = @true.  }
    function CapturesEventsAtPosition(const Position: TVector2): boolean; virtual;

    { Prepare your resources, right before drawing.
      Called only when @link(GetExists) and GLInitialized.

      @bold(Do not explicitly call this method.)
      Instead, render controls by adding them to the
      @link(TCastleContainer.Controls) list, or render them explicitly
      (for off-screen rendering) by @link(TCastleContainer.RenderControl).
    }
    procedure BeforeRender; virtual;

    { Render a control. Called only when @link(GetExists) and GLInitialized,
      you can depend on it in the implementation of this method.

      @bold(Do not explicitly call this method.)
      Instead, render controls by adding them to the
      @link(TCastleContainer.Controls) list, or render them explicitly
      (for off-screen rendering) by @link(TCastleContainer.RenderControl).
      This is method should only be overridden in your own code.

      Before calling this method we always set some OpenGL state,
      and you can depend on it (and you can carelessly change it,
      as it will be reset again before rendering other control).

      OpenGL state always set:

      @unorderedList(
        @item(Viewport is set to include whole container.)

        @item(Depth test is off.)

        @item(@italic((For fixed-function pipeline:))
          The 2D orthographic projection is always set at the beginning.
          Useful for 2D controls, 3D controls can just override projection
          matrix, e.g. use @link(CastleRenderContext.PerspectiveProjection).)

        @item(@italic((For fixed-function pipeline:))
          The modelview matrix is set to identity. The matrix mode
          is always modelview.)

        @item(@italic((For fixed-function pipeline:))
          The raster position is set to (0,0).
          The (deprecated) WindowPos is also set to (0,0).)

        @item(@italic((For fixed-function pipeline:))
          Texturing, lighting, fog is off.)
      )

      Beware that GLSL @link(TRenderContext.CurrentProgram RenderContext.CurrentProgram) has undefined value when this is called.
      You should always set it, before making direct OpenGL drawing calls
      (all the engine drawing routines of course do it already, this is only a concern
      if you make direct OpenGL / OpenGLES calls). }
    procedure Render; virtual;

    { Render a control contents @italic(over the children controls).
      This is analogous to @link(Render), but it executes after children are drawn.
      You should usually prefer to override @link(Render) instead of this method,
      as the convention is that the parent is underneath children. }
    procedure RenderOverChildren; virtual;

    { Render a tooltip of this control. If you want to have tooltip for
      this control detected, you have to override TooltipExists.
      Then the TooltipRender will be called.

      TooltipRender is called in the same way as @link(Render).
      TooltipRender is always called as a last (front-most) control.
      Argument TooltipPosition is the left-bottom (in screen space, regardless of UIScaling)
      suggested position of the tooltip.

      It is simplest to descend from TCastleUserInterfaceFont,
      that implements simple @link(TCastleUserInterfaceFont.Tooltip) property
      and overrides these two methods as necessary.

      @groupBegin }
    function TooltipExists: Boolean; virtual;
    procedure TooltipRender(const TooltipPosition: TVector2); virtual;
    { @groupEnd }

    { Initialize your OpenGL resources.

      This is called when OpenGL context of the container is created,
      or when the control is added to the already existing context.
      In other words, this is the moment when you can initialize
      OpenGL resources, like display lists, VBOs, OpenGL texture names, etc.

      As an exception, this is called regardless of the GetExists value.
      This way a control can prepare it's resources, regardless if it exists now. }
    procedure GLContextOpen; virtual;

    { Destroy your OpenGL resources.

      Called when OpenGL context of the container is destroyed.
      Also called when controls is removed from the container
      @code(Controls) list. Also called from the destructor.

      You should release here any resources that are tied to the
      OpenGL context. In particular, the ones created in GLContextOpen.

      As an exception, this is called regardless of the GetExists value.
      This way a control can release it's resources, regardless if it exists now. }
    procedure GLContextClose; virtual;

    property GLInitialized: boolean read FGLInitialized default false;

    { @exclude
      This is dirty internal hack, and will be removed one day.
      Please don't use this.

      When non-zero, control will not receive GLContextOpen and
      GLContextClose events when it is added/removed from the
      @link(TCastleContainer.Controls) list.

      This can be useful as an optimization, to keep the OpenGL resources
      created even for controls that are not present on the
      @link(TCastleContainer.Controls) list. @italic(This must used
      very, very carefully), as bad things will happen if the actual OpenGL
      context will be destroyed while the control keeps the OpenGL resources
      (because it had DisableContextOpenClose > 0). The control will then
      remain having incorrect OpenGL resource handles, and will try to use them,
      causing OpenGL errors or at least weird display artifacts.

      Most of the time, when you think of using this, you should instead
      use the @link(TCastleUserInterface.Exists) property. This allows you to keep the control
      of the @link(TCastleContainer.Controls) list, and it will be receive
      GLContextOpen and GLContextClose events as usual, but will not exist
      for all other purposes.

      Using this mechanism is only sensible if you want to reliably hide a control,
      but also allow readding it to the @link(TCastleContainer.Controls) list,
      and then you want to show it again. This is useful for CastleInternalWindowModes,
      that must push (and then pop) the controls, but then allows the caller
      to modify the controls list. And some games, e.g. castle1, add back
      some (but not all) of the just-hidden controls. For example the TCastleNotifications
      instance is added back, to be visible even in the menu mode.
      This means that CastleInternalWindowModes cannot just modify the TCastleContainer.Exists
      value, leaving the control on the @link(TCastleContainer.Controls) list:
      it would leave the TCastleUserInterface existing many times on the @link(TCastleContainer.Controls)
      list, with the undefined TCastleContainer.Exists value. }
    property DisableContextOpenClose: Cardinal
      read FDisableContextOpenClose write FDisableContextOpenClose;

   { Called when this control becomes or stops being focused,
     that is: under the mouse cursor and will receive events.

     This updates Focused property.
     This also calls OnInternalMouseEnter / OnInternalMouseLeave. }
    procedure SetFocused(const Value: boolean); virtual;

    { See @link(SetFocused). }
    property Focused: boolean read FFocused write SetFocused;

    { Visual parent control. This control is rendered within the parent,
      and it's anchors and coordinates are relative to the parent.
      Parent may be @nil, which means that the @link(Container)
      (if set) is our direct parent. }
    property Parent: TCastleUserInterface read FParent;

    function Rect: TFloatRectangle; virtual;
      deprecated 'instead of using this, use EffectiveRect or RenderRect depending on the situation; instead of overriding this, override PreferredSize';

    { Control position and size.
      Use this to base other controls size/position on this control's
      calculated size/position.

      The algorithm that determines control position and size is like this:

      @unorderedList(
        @item(
          When @link(AutoSizeToChildren) is @true:

          The control size is adjusted to children, to surround them.
          @link(Left) and @link(Bottom) and our anchors still matter,
          but our @link(Width) and @link(Height) do not matter.
          See the @link(AutoSizeToChildren) documentation for details.
        )

        @item(
          Otherwise, when @link(FullSize) is @true:

          The control always fills the whole parent.
          If the control is added directly to the container,
          it will fill the whole container (TCastleWindowBase or TCastleControlBase).
        )
        @item(
          Otherwise (when @link(FullSize) and @link(AutoSizeToChildren)
          are both @false):

          The position and size of the control is determined by
          the @link(Left), @link(Bottom), @link(Width), @link(Height) properties.

          Moreover, @link(WidthFraction), if non-zero, specifies the control width
          as a fraction of the parent width. E.g. WidthFraction = 1.0 means that width
          equals parent, 0.5 means it's half the width of the parent etc.
          In this case the explicit @link(Width) is ignored.

          Similarly you can use @link(HeightFraction) to express height as a fraction of parent.
          When @link(HeightFraction) is not zero, then
          the explicit @link(Height) is ignored.

          If at least one of the resulting sizes is zero, the rectangle is empty
          (it is @link(TFloatRectangle.Empty)).
        )
      )

      The above describes the size of the @italic(content and border, summed).
      The content itself may be a little smaller, when the @link(Border) is
      used. The size of the "content itself" is returned
      only by @code(RenderRect) (in already-scaled coordinates,
      i.e. using final device pixels).

      The anchors (see @link(Anchor)) also affect the final position of the control.

      Note that some descendants do @italic(auto-sizing) by default.
      This means that some of these properties may be ignored,
      and instead the calculated size (EffectiveWidth, EffectiveHeight)
      depends on some core values of the control.

      For example:

      @unorderedList(
        @item TCastleImageControl adjusts to image (unless you set @link(TCastleImageControl.Stretch) to @true),
        @item TCastleLabel adjusts to caption (unless you set @link(TCastleLabel.AutoSize) to @false),
        @item TCastleButton adjusts to caption and icon (unless you set @link(TCastleButton.AutoSize) to @false),
        @item TCastleVerticalGroup adjusts to children sizes,
        @item ... and so on.
      )

      Consult the documentation of each descendant for the exact
      specification of the size behavior.

      This method returns the rectangle in local coordinates
      (relative to the parent 2D control).
      The returned rectangle size includes the border size.
      The returned rectangle size uses "unscaled" coordinates,
      which means that they correspond to the sizes you set e.g. in
      @link(TCastleUserInterface.Width),
      @link(TCastleUserInterface.Height), and translation units you use with
      e.g. @link(TCastleUserInterface.Anchor).

      If you're looking for a way to query the size of the control
      in final scaled coordinates (in real device pixels), and not relative
      to the parent position, use @link(RenderRect)
      or @link(RenderRectWithBorder) instead.

      This method ignores the current value of the @link(GetExists) method
      and @link(Exists) property, that is: the result of this function
      assumes that control does exist.

      @seealso TCastleUserInterface.EffectiveWidth
      @seealso TCastleUserInterface.EffectiveHeight
    }
    function EffectiveRect: TFloatRectangle;

    { Calculated width of the control, without UI scaling.
      Useful if you want to base other controls size/position on this control
      calculated size.

      Unlike the @link(Width) property,
      this is the @italic(effective) size, not the desired size.
      So this is already processed by any auto-sizing mechanism
      (e.g. TCastleImageControl may adjust it's own size to the underlying image,
      depending on settings), it is changed by @link(FullSize) and so on.

      It is always equal to just @code(EffectiveRect.Width).
      It is 0 when EffectiveRect is empty.

      @seealso EffectiveRect }
    function EffectiveWidth: Single;

    { Calculated height of the control, without UI scaling.
      Useful if you want to base other controls size/position on this control
      calculated size.

      Unlike the @link(Height) property,
      this is the @italic(effective) size, not the desired size.
      So this is already processed by any auto-sizing mechanism
      (e.g. TCastleImageControl may adjust it's own size to the underlying image,
      depending on settings), it is changed by @link(FullSize) and so on.

      It is always equal to just @code(EffectiveRect.Height).
      It is 0 when EffectiveRect is empty.

      @seealso EffectiveRect }
    function EffectiveHeight: Single;

    { @link(EffectiveWidth) without @link(Border) size. }
    function EffectiveWidthForChildren: Single;
    { @link(EffectiveHeight) without @link(Border) size. }
    function EffectiveHeightForChildren: Single;

    function CalculatedWidth: Cardinal; deprecated 'use EffectiveWidth';
    function CalculatedHeight: Cardinal; deprecated 'use EffectiveHeight';
    function CalculatedRect: TRectangle; deprecated 'use EffectiveRect';

    { Position and size of this control, assuming it exists, in container
      coordinates (in final device pixels).
      The primary use of this is inside @link(Render).
      A proper UI control should adjust to draw precisely in this rectangle. }
    function RenderRect: TFloatRectangle;
    function RenderRectWithBorder: TFloatRectangle;

    function ScreenRect: TRectangle; deprecated 'use RenderRect';

    { Convert position relative to container (in final device coordinates, without UI scaling, by default)
      into position relative to this UI control (in coordinates with UI scaling).
      Useful e.g. to convert mouse/touch position from
      @link(TInputPressRelease.Position) into position useful for children
      of this UI control.

      The exact definition is that using the result of this to set our child
      AnchorDelta, assuming the child is anchored to the left-bottom (the default state)
      and child has Left = Bottom = 0, sets child position exactly to
      the indicated point on the container.

      @param(ContainerPositionScaled
        If @true (default) then the container position (the ContainerPosition parameter)
        is assumed to be in final device pixels,
        i.e. the window area in X is from 0 to @link(TCastleContainer.Width),
        in Y from 0 and @link(TCastleContainer.Height).
        This is useful when the parameter comes e.g. from @link(TInputPressRelease.Position).

        If @false then the container position (the ContainerPosition parameter)
        is assumed to be in unscaled device pixels,
        i.e. the window area in X is from 0 to @link(TCastleContainer.UnscaledWidth),
        in Y from 0 and @link(TCastleContainer.UnscaledHeight).
      )
    }
    function ContainerToLocalPosition(ContainerPosition: TVector2;
      const ContainerPositionScaled: Boolean = true): TVector2;

    { Convert position relative to this UI control (in coordinates with UI scaling)
      into relative to container (in final device coordinates, without UI scaling, by default).
      Reverses @link(ContainerToLocalPosition).

      @param(ContainerPositionScaled
        If @true (default) then the container position (the result of this method)
        is assumed to be in final device pixels,
        i.e. the window area in X is from 0 to @link(TCastleContainer.Width),
        in Y from 0 and @link(TCastleContainer.Height).

        If @false then the container position (the result of this method)
        is assumed to be in unscaled device pixels,
        i.e. the window area in X is from 0 to @link(TCastleContainer.UnscaledWidth),
        in Y from 0 and @link(TCastleContainer.UnscaledHeight).
      )
    }
    function LocalToContainerPosition(const LocalPosition: TVector2;
      const ContainerPositionScaled: Boolean = true): TVector2;

    { Rectangle filling the parent control (or container), in local coordinates.
      Since this is in local coordinates, the returned rectangle Left and Bottom
      are always zero, unless parent has Border (the returned rectangle
      is shrunk by Parent.Border).
      This is already scaled by UI scaling. }
    function ParentRect: TFloatRectangle;

    { Quick way to enable horizontal anchor, to automatically keep this
      control aligned to parent. Sets
      @link(HorizontalAnchorSelf), @link(HorizontalAnchorParent),
      @link(HorizontalAnchorDelta). }
    procedure Anchor(const AHorizontalAnchor: THorizontalPosition;
      const AHorizontalAnchorDelta: Single = 0); overload;

    { Quick way to enable horizontal anchor, to automatically keep this
      control aligned to parent. Sets
      @link(HorizontalAnchorSelf), @link(HorizontalAnchorParent),
      @link(HorizontalAnchorDelta). }
    procedure Anchor(
      const AHorizontalAnchorSelf, AHorizontalAnchorParent: THorizontalPosition;
      const AHorizontalAnchorDelta: Single = 0); overload;

    { Quick way to enable vertical anchor, to automatically keep this
      control aligned to parent. Sets
      @link(VerticalAnchorSelf), @link(VerticalAnchorParent),
      @link(VerticalAnchorDelta). }
    procedure Anchor(const AVerticalAnchor: TVerticalPosition;
      const AVerticalAnchorDelta: Single = 0); overload;

    { Quick way to enable vertical anchor, to automatically keep this
      control aligned to parent. Sets
      @link(VerticalAnchorSelf), @link(VerticalAnchorParent),
      @link(VerticalAnchorDelta). }
    procedure Anchor(
      const AVerticalAnchorSelf, AVerticalAnchorParent: TVerticalPosition;
      const AVerticalAnchorDelta: Single = 0); overload;

    {$warnings off} // using deprecated TPositionRelative in deprecated

    { Immediately position the control with respect to the parent
      by adjusting @link(Left).
      Deprecated, use @link(Align) with THorizontalPosition. }
    procedure AlignHorizontal(
      const ControlPosition: TPositionRelative = prMiddle;
      const ContainerPosition: TPositionRelative = prMiddle;
      const X: Single = 0); deprecated 'use Anchor';

    { Immediately position the control with respect to the parent
      by adjusting @link(Left).

      Note that using @link(Anchor) is often more comfortable than this method,
      since you only need to set anchor once (for example, right after creating
      the control). In contract, adjusting position using this method
      will typically need to be repeated at each window on resize,
      like in @link(TCastleWindowBase.OnResize). }
    procedure Align(
      const ControlPosition: THorizontalPosition;
      const ContainerPosition: THorizontalPosition;
      const X: Single = 0); overload; deprecated 'use Anchor';

    { Immediately position the control with respect to the parent
      by adjusting @link(Bottom).
      Deprecated, use @link(Align) with TVerticalPosition. }
    procedure AlignVertical(
      const ControlPosition: TPositionRelative = prMiddle;
      const ContainerPosition: TPositionRelative = prMiddle;
      const Y: Single = 0); deprecated 'use Anchor';

    { Immediately position the control with respect to the parent
      by adjusting @link(Bottom).

      Note that using @link(Anchor) is often more comfortable than this method,
      since you only need to set anchor once (for example, right after creating
      the control). In contract, adjusting position using this method
      will typically need to be repeated at each window on resize,
      like in @link(TCastleWindowBase.OnResize). }
    procedure Align(
      const ControlPosition: TVerticalPosition;
      const ContainerPosition: TVerticalPosition;
      const Y: Single = 0); overload; deprecated 'use Anchor';

    {$warnings on}

    { Immediately center the control within the parent,
      both horizontally and vertically.

      Note that using @link(Anchor) is often more comfortable than this method,
      since you only need to set anchor once. For example, right after creating
      the control call @code(Anchor(hpMiddle); Anchor(vpMiddle);).
      In contrast, adjusting position using this method
      will typically need to be repeated at each window on resize,
      like in @link(TCastleWindowBase.OnResize). }
    procedure Center; deprecated 'use Anchor(hpMiddle); Anchor(vpMiddle); to reliably center the control';

    { UI scale of this control, derived from container
      (see @link(TCastleContainer.UIScaling) and @link(EnableUIScaling)). }
    function UIScale: Single; virtual;

    { Override this to prevent resizing some dimension in CGE editor. }
    procedure EditorAllowResize(out ResizeWidth, ResizeHeight: Boolean;
      out Reason: String); virtual;

    {$ifdef FPC}
    property FloatWidth: Single read FWidth write SetWidth stored false;
      deprecated 'use Width';
    property FloatHeight: Single read FHeight write SetHeight stored false;
      deprecated 'use Height';
    {$endif}

    { A simple shortcut to modify HorizontalAnchorDelta/VerticalAnchorDelta as TVector2 }
    property AnchorDelta: TVector2 read GetAnchorDelta write SetAnchorDelta;

    { Keep the control in front of other controls (with KeepInFront=@false)
      when inserting.

      TODO: Do not change this property while the control is already
      a child of something. }
    property KeepInFront: boolean read FKeepInFront write FKeepInFront
      default false;

    { Color of the @link(Border), by default completely transparent black. }
    property BorderColor: TCastleColor read FBorderColor write SetBorderColor;

    {$ifdef FPC}
    property HasHorizontalAnchor: boolean
      read FHasHorizontalAnchor write FHasHorizontalAnchor stored false;
      deprecated 'this property does not do anything anymore, anchors are always active';
    property HasVerticalAnchor: boolean
      read FHasVerticalAnchor write FHasVerticalAnchor stored false;
      deprecated 'this property does not do anything anymore, anchors are always active';
    {$endif}

    { Is the control possibly visible.
      This is always @true when @link(Culling) is @false (the default). }
    property Visible: Boolean read FVisible;

    { Enable or disable UI scaling for this particular control.
      See more about UI scaling on @link(TCastleContainer.UIScaling) and
      @link(TCastleUserInterface.UIScale). Setting this to @false forces
      @link(TCastleUserInterface.UIScale) to always return 1.0.

      Note that this does not work recursively, i.e. it does not affect
      the children of this control. Setting this to @false does not prevent
      UI scaling on children (you have to turn it off explicitly for children too,
      if you need to disable UI scaling recursively).

      @italic(The use-cases for changing this property to "false" are very rare.
      Usually you should use UI scaling for 100% of your UI.) }
    property EnableUIScaling: boolean
      read FEnableUIScaling write SetEnableUIScaling default true;

    { Capture input events (keyboard, mouse, joystick).
      If @false, then the methods like @link(Press) and @link(Release) will never be called,
      and @link(Update) will always be called with HandleInput = @false.
      The control will never behave like focused.

      The only exception is when this control is set as @link(TCastleContainer.ForceCaptureInput).
      In this case, the control will receive inputs.
      In other words, @link(TCastleContainer.ForceCaptureInput) overrides
      the intent of this property.

      @italic(This property may be replaced by something like
      "CaptureInput" or just universal "Enabled" in the future.) }
    property CapturesEvents: boolean read FCapturesEvents write FCapturesEvents
      default true;

    { Called when control starts being under the mouse cursor and will receive events.
      See @link(SetFocused), this is called when @link(Focused) changes from @false to @true.

      This is called "Internal" now, because we do not guarantee it's 100%
      always paired with @link(OnInternalMouseLeave). A different approach to this may
      be done in the future releases. }
    property OnInternalMouseEnter: TUiNotifyEvent
      read FOnInternalMouseEnter write FOnInternalMouseEnter;

    { Called when control stops being under the mouse cursor and will receive events.
      See @link(SetFocused), this is called when @link(Focused) changes from @true to @false.

      This is called "Internal" now, because we do not guarantee it's 100%
      always paired with @link(OnInternalMouseEnter). A different approach to this may
      be done in the future releases. }
    property OnInternalMouseLeave: TUiNotifyEvent
      read FOnInternalMouseLeave write FOnInternalMouseLeave;
  published
    { Mouse cursor over this control.
      When user moves mouse over the Container, the currently focused
      (topmost under the cursor) control determines the mouse cursor look. }
    property Cursor: TMouseCursor read FCursor write SetCursor default mcDefault;

    { Event that occurs continuously on each control.
      See @link(Update) for details. }
    property OnUpdate: TUiUpdateEvent read FOnUpdate write FOnUpdate;

    { An input (key, mouse button, mouse wheel) was pressed.
      See @link(Press) for details. }
    property OnPress: TUiPressReleaseEvent read FOnPress write FOnPress;

    { An input (key, mouse button, mouse wheel) was released.
      See @link(Release) for details. }
    property OnRelease: TUiPressReleaseEvent read FOnRelease write FOnRelease;

    { Pointer (mouse or finger) moved.
      See @link(Motion) for details. }
    property OnMotion: TUiMotionEvent read FOnMotion write FOnMotion;

    { Control is being displayed.
      See @link(Render) for details.
      This event it called @italic(after) the @link(Render) method
      of this control finished. }
    property OnRender: TUiNotifyEvent read FOnRender write FOnRender;

    { Not existing control is not visible, it doesn't receive input
      and generally doesn't exist from the point of view of user.
      You can also remove this from controls list (like
      @link(TCastleWindowBase.Controls)), but often it's more comfortable
      to set this property to false. }
    property Exists: boolean read FExists write SetExists default true;

    { Position from the left side of the parent control.

      It's usually better to use anchors instead of this property.
      For example, instead of setting @code(Control.Left := 10),
      you can call @code(Control.Anchor(hpLeft, 10)),
      or just change @link(HorizontalAnchorDelta).

      Note that the effects of this property and @link(HorizontalAnchorDelta)
      are summed, if you set both. }
    property Left: Single read FLeft write SetLeft stored false {$ifdef FPC}default 0{$endif};

    { Position from the bottom side of the parent control.

      It's usually better to use anchors instead of this property.
      For example, instead of setting @code(Control.Bottom := 10),
      you can call @code(Control.Anchor(vpBottom, 10)),
      or just change @link(VerticalAnchorDelta).

      Note that the effects of this property and @link(VerticalAnchorDelta)
      are summed, if you set both. }
    property Bottom: Single read FBottom write SetBottom {$ifdef FPC}default 0{$endif};

    { When @name, the control will always fill the whole parent area.
      @seealso TCastleUserInterface.EffectiveRect
      @seealso TCastleUserInterface.EffectiveWidth
      @seealso TCastleUserInterface.EffectiveHeight }
    property FullSize: boolean read FFullSize write SetFullSize default false;

    { These properties determine the control size.
      See the @link(EffectiveRect) documentation for details how the size
      is calculated.

      @seealso TCastleUserInterface.EffectiveRect
      @seealso TCastleUserInterface.EffectiveWidth
      @seealso TCastleUserInterface.EffectiveHeight
      @groupBegin }
    property Width: Single read FWidth write SetWidth {$ifdef FPC}default DefaultWidth{$endif};
    property Height: Single read FHeight write SetHeight {$ifdef FPC}default DefaultHeight{$endif};
    property WidthFraction: Single read FWidthFraction write SetWidthFraction {$ifdef FPC}default 0.0{$endif};
    property HeightFraction: Single read FHeightFraction write SetHeightFraction {$ifdef FPC}default 0.0{$endif};
    { @groupEnd }

    { Adjust size to encompass all the children.
      The properties @link(FullSize), @link(Width), @link(Height)
      are ignored in this case.
      Our @link(Left) and @link(Bottom) still matter.

      Our size is adjusted to all existing children sizes and positions.

      We add @link(AutoSizeToChildrenPaddingTop) to the resulting height,
      and @link(AutoSizeToChildrenPaddingRight) to the resulting width.
    }
    property AutoSizeToChildren: Boolean
      read FAutoSizeToChildren write SetAutoSizeToChildren default false;

    { Padding added when @link(AutoSizeToChildren) is used.
      TODO: Should be AutoSizeToChildrenPaddingHorizontal, there's nothing that makes it specific
      to "right" or "left" side now. }
    property AutoSizeToChildrenPaddingRight: Single
      read FAutoSizeToChildrenPaddingRight
      write SetAutoSizeToChildrenPaddingRight {$ifdef FPC}default 0{$endif};
    { Padding added when @link(AutoSizeToChildren) is used.
      TODO: Should be AutoSizeToChildrenPaddingVertical, there's nothing that makes it specific
      to "top" or "bottom" side now. }
    property AutoSizeToChildrenPaddingTop: Single
      read FAutoSizeToChildrenPaddingTop
      write SetAutoSizeToChildrenPaddingTop {$ifdef FPC}default 0{$endif};

    { Adjust position to align us to the parent horizontally.
      The resulting @link(EffectiveRect) and @link(RenderRect) and @link(RenderRectWithBorder)
      will immediately reflect the new position.

      Note that @link(HorizontalAnchorDelta) is summed with @link(Left).
      It's usually most natural to leave @link(Left) as zero when
      using anchors.

      Note that anchors (as well as @link(Left) and @link(Bottom))
      are ignored when @link(FullSize) is set to true.
      In case of @link(FullSize), the control fills the parent perfectly.

      @italic(Anchor distance is automatically affected by @link(TCastleContainer.UIScaling).)

      Which @bold(our) border to align (it's aligned
      to parent @link(HorizontalAnchorParent) border). }
    property HorizontalAnchorSelf: THorizontalPosition
      read FHorizontalAnchorSelf write SetHorizontalAnchorSelf default hpLeft;
    { Which @bold(parent) border is aligned to our @link(HorizontalAnchorSelf) border. }
    property HorizontalAnchorParent: THorizontalPosition
      read FHorizontalAnchorParent write SetHorizontalAnchorParent default hpLeft;
    { Delta between our border and parent. }
    property HorizontalAnchorDelta: Single
      read FHorizontalAnchorDelta write SetHorizontalAnchorDelta {$ifdef FPC}default 0{$endif};

    { Adjust position to align us to the parent vertically.
      The resulting @link(EffectiveRect) and @link(RenderRect) and @link(RenderRectWithBorder)
      will immediately reflect the new position.

      Note that @link(VerticalAnchorDelta) is summed with @link(Bottom).
      It's usually most natural to leave @link(Bottom) as zero when
      using anchors.

      Note that anchors (as well as @link(Left) and @link(Bottom))
      are ignored when @link(FullSize) is set to true.
      In case of @link(FullSize), the control fills the parent perfectly.

      @italic(Anchor distance is automatically affected by @link(TCastleContainer.UIScaling).)

      Which @bold(our) border to align (it's aligned
      to parent @link(VerticalAnchorParent) border). }
    property VerticalAnchorSelf: TVerticalPosition
      read FVerticalAnchorSelf write SetVerticalAnchorSelf default vpBottom;
    { Which @bold(parent) border is aligned to our @link(VerticalAnchorSelf) border. }
    property VerticalAnchorParent: TVerticalPosition
      read FVerticalAnchorParent write SetVerticalAnchorParent default vpBottom;
    { Delta between our border and parent. }
    property VerticalAnchorDelta: Single
      read FVerticalAnchorDelta write SetVerticalAnchorDelta {$ifdef FPC}default 0{$endif};

    { Optimize rendering and event processing
      by checking whether the control can be visible.
      The visibility is checked by looking at container rectangle,
      and all possible clipping parents
      (set by @link(TCastleScrollView), or any other control with
      @link(ClipChildren)).

      This is useful for UI controls that have expensive rendering or other events
      (e.g. they do something non-trivial in @link(Render) or @link(RenderOverChildren),
      or they include a lot of children controls).
      And they may be placed off-screen,
      or they may be outside of a parent with clipping,
      which is often the case when the parent is @link(TCastleScrollView). }
    property Culling: Boolean read FCulling write SetCulling default false;

    { Clip the rendering of children.

      By default this is @false and so the control
      can draw outside of it's designated rectangle (@link(RenderRect)).
      Although all the standard UI controls are carefully implemented
      such that their @link(Render) and @link(RenderOverChildren)
      draw only within their @link(RenderRect).
      But it is easy to place children controls outside of this rectangle.

      When this property is @true, the rendering is clipped,
      so the "overflowing" parts are never visible.
      This affects both @link(Render) and @link(RenderOverChildren)
      of this control, as well as all children rendering. }
    property ClipChildren: Boolean read FClipChildren write SetClipChildren default false;

    { Border (by default transparent) of the control.
      Border adds a space from the control content
      (drawn within @link(RenderRect)) to the control rectangle
      (returned by @link(RenderRectWithBorder)) (scaled), or @link(EffectiveRect)
      (unscaled) and friends).

      It is transparent by default, but you can change it by @link(BorderColor).

      Border works always, regardless of @link(FullSize) or @link(AutoSizeToChildren).

      One obvious use-case is to use this for visual space
      (empty space or a colorful frame, separating this control from the rest).

      Another use-case is to reserve a predictable space
      for as additional (sibling) control within the same parent.
      E.g. you can set FullSize=true and Border.Top=100,
      and this way there is always a strip with Height=100 at the top
      of the parent, where you can insert another control (with Height=100,
      anchored to the top). }
    property Border: TBorder read FBorder;

    { Use a custom instance of TCastleTheme to determine the look of this control. }
    property CustomTheme: TCastleTheme read FCustomTheme write SetCustomTheme;

  {$define read_interface_class}
  {$I auto_generated_persistent_vectors/tcastleuserinterface_persistent_vectors.inc}
  {$undef read_interface_class}
  end;

  { Simple list of TCastleUserInterface instances. }
  TCastleUserInterfaceList = class({$ifdef FPC}specialize{$endif} TObjectList<TCastleUserInterface>)
  public
    { Add child control, at the front of other children. }
    procedure InsertFront(const NewItem: TCastleUserInterface); overload;
    procedure InsertFrontIfNotExists(const NewItem: TCastleUserInterface);
    procedure InsertFront(const NewItems: TCastleUserInterfaceList); overload;

    { Add child control, at the back of other children. }
    procedure InsertBack(const NewItem: TCastleUserInterface); overload;
    procedure InsertBackIfNotExists(const NewItem: TCastleUserInterface);
    procedure InsertBack(const NewItems: TCastleUserInterfaceList); overload;

    { Insert, honoring @link(TCastleUserInterface.KeepInFront). }
    procedure InsertWithZOrder(Index: Integer; const Item: TCastleUserInterface);
  end;

  TCastleUserInterfaceClass = class of TCastleUserInterface;

  { List of UI controls, with a parent control and container.
    Ordered from back to front.
    Used for @link(TCastleContainer.Controls). }
  TChildrenControls = class
  strict private
    FParent: TCastleUserInterface;
    FContainer: TCastleContainer;

    procedure RegisterContainer(const C: TCastleUserInterface; const AContainer: TCastleContainer);
    procedure UnregisterContainer(const C: TCastleUserInterface; const AContainer: TCastleContainer);
    procedure SetContainer(const AContainer: TCastleContainer);

    type
      TMyObjectList = class(TCastleObjectList)
        Parent: TChildrenControls;
        { Pass notifications to Parent. }
        procedure Notify(Ptr: Pointer; Action: TListNotification); override;
      end;
      TCaptureFreeNotifications = class(TComponent)
      protected
        Parent: TChildrenControls;
        { Pass notifications to Parent. }
        procedure Notification(AComponent: TComponent; Operation: TOperation); override;
      end;
    var
      FList: TMyObjectList;
      FCaptureFreeNotifications: TCaptureFreeNotifications;

    function GetItem(const I: Integer): TCastleUserInterface;
    procedure SetItem(const I: Integer; const Item: TCastleUserInterface);
    { React to add/remove notifications. }
    procedure Notify(Ptr: Pointer; Action: TListNotification);
  private
    property Container: TCastleContainer read FContainer write SetContainer;
  public
    constructor Create(AParent: TCastleUserInterface);
    destructor Destroy; override;

    property Items[const I: Integer]: TCastleUserInterface read GetItem write SetItem; default;
    function Count: Integer;
    procedure Assign(const Source: TChildrenControls);
    { Remove the Item from this list.
      Note that the given Item should always exist only once on a list
      (it is not allowed to add it multiple times), so there's no @code(RemoveAll)
      method. }
    procedure Remove(const Item: TCastleUserInterface);
    procedure Clear;
    procedure Add(const Item: TCastleUserInterface); deprecated 'use InsertFront or InsertBack';
    procedure Insert(Index: Integer; const Item: TCastleUserInterface);
    function IndexOf(const Item: TCastleUserInterface): Integer;

    { Make sure that NewItem is the only instance of given ReplaceClass
      on the list, replacing old item if necesssary.
      See TCastleObjectList.MakeSingle for precise description. }
    function MakeSingle(ReplaceClass: TCastleUserInterfaceClass; NewItem: TCastleUserInterface;
      AddFront: boolean = true): TCastleUserInterface;

    { Add at the end of the list. }
    procedure InsertFront(const NewItem: TCastleUserInterface); overload;
    procedure InsertFrontIfNotExists(const NewItem: TCastleUserInterface);
    procedure InsertFront(const NewItems: TCastleUserInterfaceList); overload;

    { Add at the beginning of the list. }
    procedure InsertBack(const NewItem: TCastleUserInterface); overload;
    procedure InsertBackIfNotExists(const NewItem: TCastleUserInterface);
    procedure InsertBack(const NewItems: TCastleUserInterfaceList); overload;

    procedure InsertIfNotExists(const Index: Integer; const NewItem: TCastleUserInterface); deprecated 'use InsertFrontIfNotExists or InsertBackIfNotExists';
    procedure AddIfNotExists(const NewItem: TCastleUserInterface); deprecated 'use InsertFrontIfNotExists or InsertBackIfNotExists';

    { BeginDisableContextOpenClose disables sending
      TCastleUserInterface.GLContextOpen and TCastleUserInterface.GLContextClose to all the controls
      on the list. EndDisableContextOpenClose ends this.
      They work by increasing / decreasing the TCastleUserInterface.DisableContextOpenClose
      for all the items on the list.

      @groupBegin }
    procedure BeginDisableContextOpenClose;
    procedure EndDisableContextOpenClose;
    { @groupEnd }
  end;

  TUIControlPos = TCastleUserInterface deprecated 'use TCastleUserInterface';
  TUIRectangularControl = TCastleUserInterface deprecated 'use TCastleUserInterface';
  TUIControl = TCastleUserInterface deprecated 'use TCastleUserInterface';
  TUIControlSizeable = TCastleUserInterface deprecated 'use TCastleUserInterface';
  TCastleUserInterfaceRect = TCastleUserInterface deprecated 'use TCastleUserInterface';
  TInputListener = TCastleUserInterface deprecated 'use TCastleUserInterface';
  TUIControlChange = TCastleUserInterfaceChange deprecated 'use TCastleUserInterfaceChange';
  TUIControlChanges = TCastleUserInterfaceChanges deprecated 'use TCastleUserInterfaceChanges';
  TUIControlList = TCastleUserInterfaceList deprecated 'use TCastleUserInterfaceList';
  TUIControlChangeEvent = TCastleUserInterfaceChangeEvent deprecated 'use TCastleUserInterfaceChangeEvent';

{$define read_interface}
{$I castleuicontrols_theme.inc} // ends the "type" clause
{$I castleuicontrols_serialize.inc}
{$undef read_interface}

function OnGLContextOpen: TGLContextEventList; deprecated 'use ApplicationProperties.OnGLContextOpen';
function OnGLContextClose: TGLContextEventList; deprecated 'use ApplicationProperties.OnGLContextClose';
function IsGLContextOpen: boolean; deprecated 'use ApplicationProperties.IsGLContextOpen';

const
  prLeft = prLow deprecated;
  prRight = prHigh deprecated;
  prBottom = prLow deprecated;
  prTop = prHigh deprecated;

  hpLeft   = CastleRectangles.hpLeft  ;
  hpMiddle = CastleRectangles.hpMiddle;
  hpRight  = CastleRectangles.hpRight ;
  vpBottom = CastleRectangles.vpBottom;
  vpMiddle = CastleRectangles.vpMiddle;
  vpTop    = CastleRectangles.vpTop   ;

type
  { Internal for communication with CastleWindow or CastleControl.
    See @link(GetMainContainer).
    @exclude }
  TOnMainContainer = function: TCastleContainer of object;

var
  { Internal for communication with CastleWindow or CastleControl.
    You can set this, but read it only through GetMainContainer function.
    See @link(GetMainContainer).
    @exclude }
  OnMainContainer: TOnMainContainer = nil;

{ Internal for communication with CastleWindow or CastleControl.
  Returns the main UI container.
  It may be used in rare situations when the UI control may not be added
  to the container yet, but it needs to know the container.

  Returns @nil if OnMainContainer not assigned (possible if you don't use
  CastleWindow or CastleControl), or OnMainContainer returns @nil
  (possible if you don't set Application.MainWindow or TCastleControlBase.MainControl).

  @exclude }
function GetMainContainer: TCastleContainer;

{ Render control contents to an RGBA image, using off-screen rendering.
  The background behind the control is filled with BackgroundColor
  (which may be transparent, e.g. with alpha = 0).

  The rendering is done using off-screen FBO.
  Which means that you can request any size, you are @bold(not) limited
  to your current window / control size.

  Make sure that the control is nicely positioned to fill the ViewportRect.
  Usually you want to adjust control size and position,
  and disable UI scaling (set TCastleUserInterface.EnableUIScaling = @false
  if you use TCastleContainer.UIScaling).

  This is the @italic(easiest) way to make off-screen rendering,
  i.e. to render 3D things (like TCastleScene in TCastleViewport)
  into an image. This is @italic(not the fastest way), as it creates
  new TGLRenderToTexture instance each time,
  and it grabs the image contents to CPU.
  If you want a faster approach, use @link(TCastleContainer.RenderControl)
  and render into @link(TDrawableImage) using @link(TDrawableImage.RenderToImageBegin)
  and @link(TDrawableImage.RenderToImageEnd).
}
function RenderControlToImage(const Container: TCastleContainer;
  const Control: TCastleUserInterface;
  const ViewportRect: TRectangle;
  const BackgroundColor: TCastleColor): TRGBAlphaImage; overload;

implementation

uses DOM, TypInfo, Math,
  {$ifdef FPC} CastleGL, {$else} OpenGL, OpenGLext, {$endif}
  CastleLog, CastleXMLUtils, CastleStringUtils,
<<<<<<< HEAD
  CastleInternalSettings, CastleFilesUtils, CastleURIUtils, CastleRenderOptions;
=======
  CastleInternalSettings, CastleFilesUtils, CastleURIUtils, CastleRenderOptions,
  CastleInternalInspector, CastleControlsImages,
  {$ifdef CASTLE_OBJFPC} CastleGL {$else} GL, GLExt {$endif};
>>>>>>> 56b76bbe

{$define read_implementation}
{$I castleuicontrols_theme.inc}
{$I castleuicontrols_serialize.inc}
{$undef read_implementation}

{ TTouchList ----------------------------------------------------------------- }

function TTouchList.FindFingerIndex(const FingerIndex: TFingerIndex): Integer;
begin
  for Result := 0 to Count - 1 do
    if List^[Result].FingerIndex = FingerIndex then
      Exit;
  Result := -1;
end;

function TTouchList.GetFingerIndexPosition(const FingerIndex: TFingerIndex): TVector2;
var
  Index: Integer;
begin
  Index := FindFingerIndex(FingerIndex);
  if Index <> -1 then
    Result := List^[Index].Position
  else
    Result := TVector2.Zero;
end;

procedure TTouchList.SetFingerIndexPosition(const FingerIndex: TFingerIndex;
  const Value: TVector2);
var
  Index: Integer;
  NewTouch: PTouch;
begin
  Index := FindFingerIndex(FingerIndex);
  if Index <> -1 then
    List^[Index].Position := Value else
  begin
    NewTouch := PTouch(Add);
    NewTouch^.FingerIndex := FingerIndex;
    NewTouch^.Position := Value;
  end;
end;

procedure TTouchList.RemoveFingerIndex(const FingerIndex: TFingerIndex);
var
  Index: Integer;
begin
  Index := FindFingerIndex(FingerIndex);
  if Index <> -1 then
    Delete(Index);
end;

{ TCastleContainer --------------------------------------------------------------- }

constructor TCastleContainer.Create(AOwner: TComponent);
begin
  inherited;

  // FInputInspector := TInputShortcut.Create(Self, 'CGE Inspector', 'cge_inspector', igLocal);
  // {$ifdef DEBUG} // only in DEBUG mode, by default allow this by F12
  // FInputInspector.Assign(keyF12, keyNone, '', false, buttonLeft);
  // {$endif}
  FInspectorKey := {$ifdef DEBUG} keyF12 {$else} keyNone {$endif};

  FControls := TChildrenControls.Create(nil);
  TChildrenControls(FControls).Container := Self;
  FTooltipDelay := DefaultTooltipDelay;
  FTooltipDistance := DefaultTooltipDistance;
  FCaptureInput := TFingerIndexCaptureMap.Create;
  FUIScaling := usNone;
  FUIExplicitScale := 1.0;
  FUIScale := 1.0; // default safe value, in case some TCastleUserInterface will look here
  FFocus := TCastleUserInterfaceList.Create(false);
  FNewFocus := TCastleUserInterfaceList.Create(false);
  FFps := TFramesPerSecond.Create;
  FPressed := TKeysPressed.Create;
  FContext := TRenderContext.Create;
  FBackgroundEnable := true;
  FBackgroundColor := DefaultBackgroundColor;

  { connect 3D device - 3Dconnexion device }
  Mouse3dPollTimer := 0;
  try
    Mouse3d := T3DConnexionDevice.Create('Castle Control');
  except
    on E: Exception do
      WritelnLog('3D Mouse', 'Exception %s when initializing T3DConnexionDevice: %s',
        [E.ClassName, E.Message]);
  end;
end;

destructor TCastleContainer.Destroy;
begin
  if RenderContext = FContext then
    RenderContext := nil;
  FreeAndNil(FContext);
  FreeAndNil(FPressed);
  FreeAndNil(FFps);
  FreeAndNil(FControls);
  FreeAndNil(Mouse3d);
  FreeAndNil(FCaptureInput);
  FreeAndNil(FFocus);
  FreeAndNil(FNewFocus);
  { set to nil by SetForceCaptureInput, to detach free notification }
  ForceCaptureInput := nil;
  inherited;
end;

procedure TCastleContainer.Notification(AComponent: TComponent; Operation: TOperation);
begin
  inherited;

  { Note: do not move niling FForceCaptureInput to DetachNotification,
    as we don't want to nil the public property too eagerly, the value
    of ForceCaptureInput should remain stable. }
  if (Operation = opRemove) and (AComponent = FForceCaptureInput) then
    { set to nil by SetForceCaptureInput to clean nicely }
    ForceCaptureInput := nil;

  if (Operation = opRemove) and (AComponent is TCastleUserInterface) then
    DetachNotification(TCastleUserInterface(AComponent));
end;

procedure TCastleContainer.SetForceCaptureInput(const Value: TCastleUserInterface);
begin
  if FForceCaptureInput <> Value then
  begin
    if FForceCaptureInput <> nil then
      FForceCaptureInput.RemoveFreeNotification(Self);
    FForceCaptureInput := Value;
    if FForceCaptureInput <> nil then
      FForceCaptureInput.FreeNotification(Self);
  end;
end;

procedure TCastleContainer.DetachNotification(const C: TCastleUserInterface);
var
  Index: Integer;
  FingerIndex: TFingerIndex;
begin
  if C = FTooltipParent then
    FTooltipParent := nil;

  if FFocus <> nil then
  begin
    Index := FFocus.IndexOf(C);
    if Index <> -1 then
    begin
      C.Focused := false;
      FFocus.Delete(Index);
    end;
  end;

  if FCaptureInput <> nil then
  begin
    while TryGetFingerOfControl(C, FingerIndex) do
      FCaptureInput.Remove(FingerIndex);
  end;
end;

function TCastleContainer.TryGetFingerOfControl(const C: TCastleUserInterface; out Finger: TFingerIndex): boolean;
var
  FingerControlPair: {$ifdef FPC}TFingerIndexCaptureMap.TDictionaryPair{$else}TPair<TFingerIndex, TCastleUserInterface>{$endif};
begin
  { search for control C among the FCaptureInput values, and return corresponding key }
  for FingerControlPair in FCaptureInput do
    if FingerControlPair.Value = C then
    begin
      Finger := FingerControlPair.Key;
      Result := true;
      Exit;
    end;
  Result := false;
end;

function TCastleContainer.UseForceCaptureInput: boolean;
begin
  Result :=
    (ForceCaptureInput <> nil) and
    (ForceCaptureInput.Container = Self) { currently added to our Controls tree } and
    ForceCaptureInput.GetExists;
end;

function TCastleContainer.PassEvents(const C: TCastleUserInterface;
  const EventPosition: TVector2;
  const CheckEventPosition: Boolean = true): Boolean;
begin
  Result :=
    (not (csDestroying in C.ComponentState)) and
    C.GetExists and
    ((not CheckEventPosition) or C.CapturesEventsAtPosition(EventPosition)) and
    C.Visible;
end;

function TCastleContainer.PassEvents(const C: TCastleUserInterface;
  const Event: TInputPressRelease;
  const CheckEventPosition: Boolean = true): Boolean;
begin
  Result := PassEvents(C, Event.Position, CheckEventPosition);
end;

function TCastleContainer.PassEvents(const C: TCastleUserInterface;
  const Event: TInputMotion;
  const CheckEventPosition: Boolean = true): Boolean;
begin
  Result := PassEvents(C, Event.Position, CheckEventPosition);
end;

function TCastleContainer.PassEvents(const C: TCastleUserInterface;
  const CheckMousePosition: Boolean): Boolean;
begin
  Result := PassEvents(C, MousePosition, CheckMousePosition);
end;

procedure TCastleContainer.UpdateFocusAndMouseCursor;
var
  AnythingForcesNoneCursor: boolean;

  { Scan all Controls, recursively.
    Update (add) to FNewFocus, update (set to true) AnythingForcesNoneCursor. }
  procedure CalculateNewFocus;

    procedure RecursiveCalculateNewFocus(const C: TCastleUserInterface);
    var
      I: Integer;
    begin
      if PassEvents(C) then
      begin
        if C.Cursor = mcForceNone then
          AnythingForcesNoneCursor := true;

        FNewFocus.Add(C);

        // Iterate in back-to-front order, because that's the order on Focus list.
        for I := 0 to C.ControlsCount - 1 do
          RecursiveCalculateNewFocus(C.Controls[I]);
      end;
    end;

  var
    I: Integer;
  begin
    { Note that even if one sibling obscures another (they both satisfy
      CapturesEventsAtPosition) both siblings are added to the FNewFocus
      (later to Focus) list.
      That's because they all can receive input event (like Press),
      assuming that all controls return "not handled" (return false from Press).
      This is crucial to make some "invisible" controls (like TCastleNavigation
      or TCastleInspector) work seamlessly, they should not prevent
      other controls from appearing on Focus list.
   }

    // Iterate in back-to-front order, because that's the order on Focus list.
    for I := 0 to Controls.Count - 1 do
      RecursiveCalculateNewFocus(Controls[I]);
  end;

  { Possibly adds the control to FNewFocus and
    updates the AnythingForcesNoneCursor if needed. }
  procedure AddInFrontOfNewFocus(const C: TCastleUserInterface);
  begin
    if (not (csDestroying in C.ComponentState)) and
       (FNewFocus.IndexOf(C) = -1) then
    begin
      FNewFocus.Add(C);
      if C.Cursor = mcForceNone then
        AnythingForcesNoneCursor := true;
    end;
  end;

  function CalculateMouseCursor: TMouseCursor;
  var
    FocusIndex: Integer;
  begin
    Result := mcDefault;

    if Focus.Count <> 0 then
    begin
      { Calculate cursor looking at Focus.Last.Cursor,
        unless that's mcDefault then look at previous control on Focus list,
        and so on.
        This is crucial e.g. to allow TCastleViewport to display
        "hand" cursor over TouchSensor, even when TCastleXxxNavigation within
        this viewport has focus.
      }
      FocusIndex := Focus.Count;
      repeat
        Dec(FocusIndex);
        Result := Focus[FocusIndex].Cursor;
      until (Result <> mcDefault) or (FocusIndex = 0);
    end;

    if AnythingForcesNoneCursor then
      Result := mcForceNone;

    if OverrideCursor <> mcDefault then
      Result := OverrideCursor;

    { do not hide when container is not focused (mouse look doesn't work
      then too, so better to not hide mouse) }
    if (not Focused) and (Result in [mcNone, mcForceNone]) then
      Result := mcDefault;
  end;

var
  I: Integer;
  Tmp: TCastleUserInterfaceList;
  ControlUnderFinger0: TCastleUserInterface;
begin
  { since this is called at the end of TChildrenControls.Notify after
    some control is removed, we're paranoid here about checking csDestroying. }

  { FNewFocus is only used by this method. It is only managed by TCastleUserInterface
    to avoid constructing/destructing it in every
    TCastleContainer.UpdateFocusAndMouseCursor call. }
  FNewFocus.Clear;
  AnythingForcesNoneCursor := false;

  { Do not scan Controls for focus when csDestroying (in which case Controls
    list may be invalid). Testcase: exit with Alt + F4 from zombie_fighter
    StateAskDialog. }
  if not (csDestroying in ComponentState) then
  begin
    { calculate new FNewFocus value, update AnythingForcesNoneCursor }
    CalculateNewFocus;
    { add controls capturing the input (since they should have Focused = true to
      show them as receiving input) on top of other controls
      (so that e.g. TCastleOnScreenMenu underneath pressed-down button is
      also still focused) }
    if UseForceCaptureInput then
      AddInFrontOfNewFocus(ForceCaptureInput) else

    if FCaptureInput.TryGetValue(0, ControlUnderFinger0) then
      AddInFrontOfNewFocus(ControlUnderFinger0);

    { update TCastleUserInterface.Focused values, based on differences between FFocus and FNewFocus }
    if not (ApplicationProperties.TouchDevice) then
    begin
      for I := 0 to FNewFocus.Count - 1 do
        if FFocus.IndexOf(FNewFocus[I]) = -1 then
          FNewFocus[I].Focused := true;
      for I := 0 to FFocus.Count - 1 do
        if FNewFocus.IndexOf(FFocus[I]) = -1 then
          FFocus[I].Focused := false;
    end;
  end;

  { swap FFocus and FNewFocus, so that FFocus changes to new value,
    and the next UpdateFocusAndMouseCursor has ready FNewFocus value. }
  Tmp := FFocus;
  FFocus := FNewFocus;
  FNewFocus := Tmp;

  InternalCursor := CalculateMouseCursor;
  FFocusAndMouseCursorValid := true;
end;

function TCastleContainer.EventSensorRotation(const X, Y, Z, Angle: Double; const SecondsPassed: Single): boolean;

  function RecursiveSensorRotation(const C: TCastleUserInterface): boolean;
  var
    I: Integer;
  begin
    if PassEvents(C) then
    begin
      for I := C.ControlsCount - 1 downto 0 do
        if RecursiveSensorRotation(C.Controls[I]) then
          Exit(true);

      if C.SensorRotation(X, Y, Z, Angle, SecondsPassed) then
        Exit(true);
    end;

    Result := false;
  end;

var
  I: Integer;
begin
  { exit as soon as something returns "true", meaning the event is handled }
  for I := Controls.Count - 1 downto 0 do
    if RecursiveSensorRotation(Controls[I]) then
      Exit(true);
  Result := false;
end;

function TCastleContainer.EventSensorTranslation(const X, Y, Z, Length: Double; const SecondsPassed: Single): boolean;

  function RecursiveSensorTranslation(const C: TCastleUserInterface): boolean;
  var
    I: Integer;
  begin
    if PassEvents(C) then
    begin
      for I := C.ControlsCount - 1 downto 0 do
        if RecursiveSensorTranslation(C.Controls[I]) then
          Exit(true);

      if C.SensorTranslation(X, Y, Z, Length, SecondsPassed) then
        Exit(true);
    end;

    Result := false;
  end;

var
  I: Integer;
begin
  { exit as soon as something returns "true", meaning the event is handled }
  for I := Controls.Count - 1 downto 0 do
    if RecursiveSensorTranslation(Controls[I]) then
      Exit(true);
  Result := false;
end;

function TCastleContainer.EventJoyAxisMove(const JoyID, Axis: Byte): boolean;

  function RecursiveJoyAxisMove(const C: TCastleUserInterface): boolean;
  var
    I: Integer;
  begin
    if PassEvents(C) then
    begin
      for I := C.ControlsCount - 1 downto 0 do
        if RecursiveJoyAxisMove(C.Controls[I]) then
          Exit(true);

      {$warnings off} // keeping deprecated working
      if C.JoyAxisMove(JoyID, Axis) then
        Exit(true);
      {$warnings on}
    end;

    Result := false;
  end;

var
  I: Integer;
begin
  { exit as soon as something returns "true", meaning the event is handled }
  for I := Controls.Count - 1 downto 0 do
    if RecursiveJoyAxisMove(Controls[I]) then
      Exit(true);
  Result := false;
end;

function TCastleContainer.EventJoyButtonPress(const JoyID, Button: Byte): boolean;

  function RecursiveJoyButtonPress(const C: TCastleUserInterface): boolean;
  var
    I: Integer;
  begin
    if PassEvents(C) then
    begin
      for I := C.ControlsCount - 1 downto 0 do
        if RecursiveJoyButtonPress(C.Controls[I]) then
          Exit(true);

      {$warnings off} // keeping deprecated working
      if C.JoyButtonPress(JoyID, Button) then
        Exit(true);
      {$warnings on}
    end;

    Result := false;
  end;

var
  I: Integer;
begin
  { exit as soon as something returns "true", meaning the event is handled }
  for I := Controls.Count - 1 downto 0 do
    if RecursiveJoyButtonPress(Controls[I]) then
      Exit(true);
  Result := false;
end;

procedure TCastleContainer.EventUpdate;

  procedure UpdateTooltip;
  var
    T: TTimerResult;
    NewTooltipParent: TCastleUserInterface;
    I: Integer;
  begin
    { Update FTooltipParent and LastPositionForTooltip*.
      Idea is that user must move the mouse very slowly to activate tooltip. }

    NewTooltipParent := nil;
    T := Fps.UpdateStartTime;

    if (not HasLastPositionForTooltip) or
       { reset the time counter to show tooltip, if you moved mouse/finger
         significantly }
       (PointsDistanceSqr(LastPositionForTooltip, MousePosition) >
        Sqr(TooltipDistance)) or
       { on touch devices, the time counter to show tooltip doesn't advance
         if we don't keep the finger pressed down }
       (ApplicationProperties.TouchDevice and (MousePressed = [])) then
    begin
      HasLastPositionForTooltip := true;
      LastPositionForTooltip := MousePosition;
      LastPositionForTooltipTime := T;
    end else
    if TimerSeconds(T, LastPositionForTooltipTime) > TooltipDelay then
    begin
      { Any control on Focus can cause a tooltip.
        This is especially useful when an invisible control like TCastleWalkNavigation
        covers other controls. }
      for I := Focus.Count - 1 downto 0 do
        if Focus[I].TooltipExists then
        begin
          NewTooltipParent := Focus[I];
          Break;
        end;
    end;

    if FTooltipParent <> NewTooltipParent then
    begin
      FTooltipParent := NewTooltipParent;

      if FTooltipParent <> nil then
      begin
        { When changing FTooltipParent, update LastPositionForTooltip. }
        LastPositionForTooltip := MousePosition;
        { also update TooltipPosition }
        FTooltipPosition := MousePosition;
      end;

      Invalidate;
    end;
  end;

  procedure RecursiveUpdate(const C: TCastleUserInterface; var HandleInput: boolean);
  var
    I: Integer;
    Dummy: boolean;
  begin
    if PassEvents(C, false) then
    begin
      { go downward, from front to back.
        Important for controls watching/setting HandleInput,
        e.g. for sliders/OnScreenMenu to block the navigation in TCastleViewport underneath
        from processing arrow keys. }
      I := C.ControlsCount - 1;
      while I >= 0 do
      begin
        // coded this way in case some Update method changes the Controls list
        if I < C.ControlsCount then
          RecursiveUpdate(C.Controls[I], HandleInput);
        Dec(I);
      end;

      if C <> ForceCaptureInput then
      begin
        { Although we call Update for all the existing controls, we look
          at CapturesEventsAtPosition and track HandleInput values.
          See TCastleUserInterface.Update for explanation. }
        if C.CapturesEventsAtPosition(MousePosition) then
        begin
          C.Update(Fps.SecondsPassed, HandleInput);
        end else
        begin
          { controls where CapturesEventsAtPosition = false always get
            HandleInput parameter set to false. }
          Dummy := false;
          C.Update(Fps.SecondsPassed, Dummy);
        end;
      end;
    end;
  end;

  procedure Update3dMouse;
  const
    Mouse3dPollDelay = 0.05;
  var
    Tx, Ty, Tz, TLength, Rx, Ry, Rz, RAngle: Double;
    Mouse3dPollSpeed: Single;
  begin
    if Assigned(Mouse3D) and Mouse3D.Loaded then
    begin
      Mouse3dPollTimer := Mouse3dPollTimer - Fps.SecondsPassed;
      if Mouse3dPollTimer < 0 then
      begin
        { get values from sensor }
        Mouse3dPollSpeed := -Mouse3dPollTimer + Mouse3dPollDelay;
        Tx := 0; { make sure they are initialized }
        Ty := 0;
        Tz := 0;
        TLength := 0;
        Mouse3D.GetSensorTranslation(Tx, Ty, Tz, TLength);
        Rx := 0; { make sure they are initialized }
        Ry := 0;
        Rz := 0;
        RAngle := 0;
        Mouse3D.GetSensorRotation(Rx, Ry, Rz, RAngle);

        { send to all 2D controls, including viewports }
        EventSensorTranslation(Tx, Ty, Tz, TLength, Mouse3dPollSpeed);
        EventSensorRotation(Rx, Ry, Rz, RAngle, Mouse3dPollSpeed);

        { set timer.
          The "repeat ... until" below should not be necessary under normal
          circumstances, as Mouse3dPollDelay should be much larger than typical
          frequency of how often this is checked. But we do it for safety
          (in case something else, like AI or collision detection,
          slows us down *a lot*). }
        repeat
          Mouse3dPollTimer := Mouse3dPollTimer + Mouse3dPollDelay;
        until Mouse3dPollTimer > 0;
      end;
    end;
  end;

  procedure UpdateJoysticks;
  var
    Joys: TJoysticks;
    I, J: Integer;
  begin
    Joys := Joysticks;
    if Joys.Initialized then
    begin
      Joys.InternalPoll;

      for I := 0 to Joys.Count - 1 do
      begin
        for J := 0 to Joys[I].Info.Count.Buttons -1 do
        begin
          //Joys.Down(I, J);
          //Joys.Up(I, J);
          if Joys.Press(I, J) then
            EventJoyButtonPress(I, J);
        end;
        for J := 0 to Joys[I].Info.Count.Axes -1 do
        begin
          if Joys.AxisPos(I, J) <> 0 then
            EventJoyAxisMove(I, J);
        end;
      end;
    end;
  end;

var
  I: Integer;
  HandleInput: boolean;
begin
  Fps._UpdateBegin;

  UpdateTooltip;

  if not FFocusAndMouseCursorValid then
    UpdateFocusAndMouseCursor; // sets FFocusAndMouseCursorValid to true

  Update3dMouse;
  UpdateJoysticks;

  HandleInput := true;

  { ForceCaptureInput has the 1st chance to process inputs }
  if UseForceCaptureInput then
    ForceCaptureInput.Update(Fps.SecondsPassed, HandleInput);

  I := Controls.Count - 1;
  while I >= 0 do
  begin
    // coded this way in case some Update method changes the Controls list
    if I < Controls.Count then
      RecursiveUpdate(Controls[I], HandleInput);
    Dec(I);
  end;

  if Assigned(OnUpdate) then OnUpdate(Self);
end;

function TCastleContainer.EventPress(const Event: TInputPressRelease): boolean;

  function RecursivePress(const C: TCastleUserInterface): boolean;
  var
    I: Integer;
  begin
    if PassEvents(C, Event) then
    begin
      { try C.PreviewPress }
      if (C <> ForceCaptureInput) and C.PreviewPress(Event) then
      begin
        if (Event.EventType = itMouseButton) and
           // See below for explanation of "C.Container = Self" comparison.
           (C.Container = Self) then
          FCaptureInput.AddOrSetValue(Event.FingerIndex, C);
        Exit(true);
      end;

      { try to pass press to C children }
      for I := C.ControlsCount - 1 downto 0 do
        { checking "I < C.ControlsCount" below is a poor safeguard in case
          some Press handler changes the Controls.Count.
          At least we will not crash. }
        if (I < C.ControlsCount) and RecursivePress(C.Controls[I]) then
          Exit(true);

      { try C.Press }
      if (C <> ForceCaptureInput) and C.Press(Event) then
      begin
        { We have to check whether C.Container = Self. That is because
          the implementation of control's Press method could remove itself
          from our Controls list. Consider e.g. TCastleOnScreenMenu.Press
          that may remove itself from the Window.Controls list when clicking
          "close menu" item. We cannot, in such case, save a reference to
          this control in FCaptureInput, because we should not speak with it
          anymore (we don't know when it's destroyed, we cannot call it's
          Release method because it has Container = nil, and so on). }
        if (Event.EventType = itMouseButton) and
           (C.Container = Self) then
          FCaptureInput.AddOrSetValue(Event.FingerIndex, C);
        Exit(true);
      end;
    end;

    Result := false;
  end;

  procedure ToggleInspector;
  begin
    if FInspector = nil then
    begin
      FInspector := TCastleInspector.Create(Self);
      Controls.InsertFront(FInspector);
    end else
    begin
      { Turning off inspector does not merely hide it by Exists:=false,
        to make sure it doesn't consume any resources when not used.
        This is important, as it will be used in wildest scenarios
        (all CGE applications) and it may gather logs when existing. }
      FreeAndNil(FInspector);
    end;
  end;

var
  I: Integer;
begin
  Result := false;

  if Event.IsKey(FInspectorKey) then
  begin
    ToggleInspector;
    Exit(true);
  end;

  { pass to ForceCaptureInput }
  if UseForceCaptureInput then
  begin
    if ForceCaptureInput.PreviewPress(Event) then
      Exit(true);
    if ForceCaptureInput.Press(Event) then
      Exit(true);
  end;

  { pass to all Controls with TCastleUserInterface.Press event }
  for I := Controls.Count - 1 downto 0 do
    { checking "I < Controls.Count" below is a poor safeguard in case
      some Press handler changes the Controls.Count.
      At least we will not crash. }
    if (I < Controls.Count) and RecursivePress(Controls[I]) then
      Exit(true);

  { pass to container event }
  if Assigned(OnPress) then
  begin
    OnPress(Self, Event);
    Result := true;
  end;
end;

function TCastleContainer.EventRelease(const Event: TInputPressRelease): boolean;

  function RecursiveRelease(const C: TCastleUserInterface): boolean;
  var
    I: Integer;
  begin
    if PassEvents(C, Event) then
    begin
      { try C.PreviewRelease }
      if (C <> ForceCaptureInput) and C.PreviewRelease(Event) then
        Exit(true);

      { try to pass release to C children }
      for I := C.ControlsCount - 1 downto 0 do
        if RecursiveRelease(C.Controls[I]) then
          Exit(true);

      { try C.Release }
      if (C <> ForceCaptureInput) and C.Release(Event) then
        Exit(true);
    end;

    Result := false;
  end;

var
  I: Integer;
  Capture: TCastleUserInterface;
begin
  Result := false;

  { pass to ForceCaptureInput }
  if UseForceCaptureInput then
  begin
    if ForceCaptureInput.PreviewRelease(Event) then
      Exit(true);
    if ForceCaptureInput.Release(Event) then
      Exit(true);
  end;

  { pass to control holding capture }

  if not FCaptureInput.TryGetValue(Event.FingerIndex, Capture) then
    Capture := nil;

  if (Capture <> nil) and not Capture.GetExists then
  begin
    { No longer capturing, since the GetExists returns false now.
      We do not send any events to non-existing controls. }
    FCaptureInput.Remove(Event.FingerIndex);
    Capture := nil;
  end;

  if (Capture <> nil) and (MousePressed = []) then
  begin
    { No longer capturing, but do not set Capture to nil (it should receive the Release event). }
    FCaptureInput.Remove(Event.FingerIndex);
  end;

  if (Capture <> nil) and (Capture <> ForceCaptureInput) then
  begin
    Result := Capture.PreviewRelease(Event);
    Result := Capture.Release(Event);
    Exit; // if something is capturing the input, prevent other controls from getting the events
  end;

  { pass to all Controls with TCastleUserInterface.Release event }
  for I := Controls.Count - 1 downto 0 do
    if RecursiveRelease(Controls[I]) then
      Exit(true);

  { pass to container event }
  if Assigned(OnRelease) then
  begin
    OnRelease(Self, Event);
    Result := true;
  end;
end;

procedure TCastleContainer.ReleaseCapture(const C: TCastleUserInterface);
var
  FingerIndex: TFingerIndex;
begin
  while TryGetFingerOfControl(C, FingerIndex) do
    FCaptureInput.Remove(FingerIndex);
end;

procedure TCastleContainer.EventOpen(const OpenWindowsCount: Cardinal);

  procedure RecursiveGLContextOpen(const C: TCastleUserInterface);
  var
    I: Integer;
  begin
    for I := C.ControlsCount - 1 downto 0 do
      RecursiveGLContextOpen(C.Controls[I]);

    { Check here C.GLInitialized to not call C.GLContextOpen twice.
      Control may have GL resources already initialized if it was added
      e.g. from Application.OnInitialize before EventOpen. }
    if not C.GLInitialized then
      C.GLContextOpen;
  end;

var
  I: Integer;
begin
  if OpenWindowsCount = 1 then
    ApplicationProperties._GLContextOpen;

  { Call GLContextOpen on controls before OnOpen,
    this way OnOpen has controls with GLInitialized = true,
    so using SaveScreen etc. makes more sense there. }
  for I := Controls.Count - 1 downto 0 do
    RecursiveGLContextOpen(Controls[I]);

  if Assigned(OnOpen) then OnOpen(Self);
  if Assigned(OnOpenObject) then OnOpenObject(Self);
end;

procedure TCastleContainer.EventClose(const OpenWindowsCount: Cardinal);

  procedure RecursiveGLContextClose(const C: TCastleUserInterface);
  var
    I: Integer;
  begin
    for I := C.ControlsCount - 1 downto 0 do
      RecursiveGLContextClose(C.Controls[I]);

    if C.GLInitialized then
      C.GLContextClose;
  end;

var
  I: Integer;
begin
  { Call SetFocused(false) for all focused controls,
    to e.g. enable DB-aware controls to react. }
  for I := 0 to FFocus.Count - 1 do
    FFocus[I].Focused := false;

  { Call GLContextClose on controls after OnClose,
    consistent with inverse order in OnOpen. }
  if Assigned(OnCloseObject) then OnCloseObject(Self);
  if Assigned(OnClose) then OnClose(Self);

  { call GLContextClose on controls before OnClose.
    This may be called from Close, which may be called from TCastleWindowBase destructor,
    so prepare for Controls being possibly nil now. }
  if Controls <> nil then
    for I := Controls.Count - 1 downto 0 do
      RecursiveGLContextClose(Controls[I]);

  if OpenWindowsCount = 1 then
  begin
    ApplicationProperties._GLContextClose;

    { recreate FContext instance, to reset every variable when context is closed }
    if RenderContext = FContext then
      RenderContext := nil;
    FreeAndNil(FContext);
    FContext := TRenderContext.Create;
  end;
end;

function TCastleContainer.AllowSuspendForInput: boolean;

  function RecursiveAllowSuspendForInput(const C: TCastleUserInterface): boolean;
  var
    I: Integer;
  begin
    if PassEvents(C, false) then
    begin
      for I := C.ControlsCount - 1 downto 0 do
        if not RecursiveAllowSuspendForInput(C.Controls[I]) then
          Exit(false);

      if not C.AllowSuspendForInput then
        Exit(false);
    end;

    Result := true;
  end;

var
  I: Integer;
begin
  { Do not suspend when you're over a control that may have a tooltip,
    as EventUpdate must track and eventually show tooltip. }
  if FTooltipParent <> nil then
    Exit(false);

  for I := Controls.Count - 1 downto 0 do
    if not RecursiveAllowSuspendForInput(Controls[I]) then
      Exit(false);

  Result := true;
end;

procedure TCastleContainer.EventMotion(const Event: TInputMotion);

  function RecursiveMotion(const C: TCastleUserInterface): boolean;
  var
    I: Integer;
  begin
    if PassEvents(C, Event) then
    begin
      { try to pass release to C children }
      for I := C.ControlsCount - 1 downto 0 do
        if RecursiveMotion(C.Controls[I]) then
          Exit(true);

      { try C.Motion itself }
      if (C <> ForceCaptureInput) and C.Motion(Event) then
        Exit(true);
    end;

    Result := false;
  end;

var
  I: Integer;
  Capture: TCastleUserInterface;
begin
  UpdateFocusAndMouseCursor;

  { pass to ForceCaptureInput }
  if UseForceCaptureInput then
  begin
    if ForceCaptureInput.Motion(Event) then
      Exit;
  end;

  { pass to control holding capture }

  if not FCaptureInput.TryGetValue(Event.FingerIndex, Capture) then
    Capture := nil;

  if (Capture <> nil) and not Capture.GetExists then
  begin
    { No longer capturing, since the GetExists returns false now.
      We do not send any events to non-existing controls. }
    FCaptureInput.Remove(Event.FingerIndex);
    Capture := nil;
  end;

  if (Capture <> nil) and (Capture <> ForceCaptureInput) then
  begin
    Capture.Motion(Event);
    Exit; // if something is capturing the input, prevent other controls from getting the events
  end;

  { pass to all Controls }
  for I := Controls.Count - 1 downto 0 do
    if RecursiveMotion(Controls[I]) then
      Exit;

  { pass to container event }
  if Assigned(OnMotion) then
    OnMotion(Self, Event);
end;

procedure TCastleContainer.ControlsVisibleChange(const Sender: TCastleUserInterface;
  const Changes: TCastleUserInterfaceChanges; const ChangeInitiatedByChildren: boolean);
begin
  { We abort when ChangeInitiatedByChildren = true,
    because this event will be also called with ChangeInitiatedByChildren = false
    for every possible change.
    So this makes a possible optimization for some TCastleContainer descendants:
    no need to call Invalidate so many times. }

  if not ChangeInitiatedByChildren then
  begin
    Invalidate;
    if [chRectangle, chCursor, chExists, chChildren] * Changes <> [] then
      FFocusAndMouseCursorValid := false;
  end;
end;

procedure TCastleContainer.EventBeforeRender;

  procedure RecursiveBeforeRender(const C: TCastleUserInterface);
  var
    I: Integer;
  begin
    if PassEvents(C, false) then
    begin
      for I := C.ControlsCount - 1 downto 0 do
        RecursiveBeforeRender(C.Controls[I]);

      if C.GLInitialized then
      begin
        C.CheckUIScaleChanged;
        C.CheckResize;
        C.BeforeRender;
      end;
    end;
  end;

var
  I: Integer;
begin
  for I := Controls.Count - 1 downto 0 do
    RecursiveBeforeRender(Controls[I]);

  if Assigned(OnBeforeRender) then OnBeforeRender(Self);
end;

class procedure TCastleContainer.RenderControlPrepare(const ViewportRect: TRectangle);
begin
  if GLFeatures.EnableFixedFunction then
  begin
    { Set state that is guaranteed for Render2D calls,
      but TCastleUserInterface.Render cannot change it carelessly. }
    {$ifndef OpenGLES}
    glDisable(GL_LIGHTING);
    glDisable(GL_FOG);
    {$endif}
    GLEnableTexture(CastleGLUtils.etNone);
  end;

  glDisable(GL_DEPTH_TEST);

  RenderContext.Viewport := ViewportRect;
  OrthoProjection(FloatRectangle(0, 0, ViewportRect.Width, ViewportRect.Height));

  if GLFeatures.EnableFixedFunction then
  begin
    { Set OpenGL state that may be changed carelessly, and has some
      guaranteed value, for Render2d calls. }
    {$ifndef OpenGLES} glLoadIdentity; {$endif}
    {$warnings off}
    CastleGLUtils.WindowPos := Vector2Integer(0, 0);
    {$warnings on}
  end;
end;

procedure TCastleContainer.EventRender;
var
  I: Integer;
begin
  if BackgroundEnable then
    RenderContext.Clear([cbColor], BackgroundColor);

  { draw controls in "to" order, back to front }
  for I := 0 to Controls.Count - 1 do
    Controls[I].RecursiveRender(Rect);

  if FTooltipParent <> nil then
  begin
    RenderControlPrepare(Rect);
    FTooltipParent.TooltipRender(FTooltipPosition);
  end;

  RenderControlPrepare(Rect);
  if Assigned(OnRender) then OnRender(Self);
end;

procedure TCastleContainer.RenderControl(const Control: TCastleUserInterface;
  const ViewportRect: TRectangle);
var
  NeedsContainerSet, NeedsGLOpen: boolean;
  OldContainer: TCastleContainer;
begin
  NeedsContainerSet := Control.Container <> Self;
  NeedsGLOpen := not Control.GLInitialized;

  { TODO: calling the methods below is not recursive,
    it will not prepare the children correctly. }
  if NeedsContainerSet then
  begin
    OldContainer := Control.Container;
    Control.InternalSetContainer(Self);
  end else
    OldContainer := nil; // only to silence warning
  if NeedsGLOpen then
    Control.GLContextOpen;
  Control.CheckResize;
  Control.BeforeRender;
  Control.RecursiveRender(ViewportRect);

  { TODO: calling the methods below is not recursive,
    it will not unprepare the children correctly. }
  if NeedsContainerSet then
    Control.InternalSetContainer(OldContainer);
  if NeedsGLOpen then
    Control.GLContextClose;
end;

procedure TCastleContainer.EventResize;
begin
  if UIScaling in [usEncloseReferenceSize, usFitReferenceSize] then
    { usXxxReferenceSize adjust current Width/Height to reference,
      so the FUIScale must be adjusted on each resize. }
    UpdateUIScale;

  { Note that we don't cause TCastleUserInterface.Resize calls now.
    They are done before BeforeRender, this way culled UI controls
    (when using @link(TCastleUserInterface.Culling))
    are only updated when they are actually visible.
    This can significantly speed things up when Culling makes sense
    (lots of off-screen controls). }

  { This way control's get Resize before our OnResize,
    useful to process them all reliably in OnResize. }
  if Assigned(OnResize) then OnResize(Self);
end;

function TCastleContainer.Controls: TChildrenControls;
begin
  Result := TChildrenControls(FControls);
end;

function TCastleContainer.SettingMousePositionCausesMotion: Boolean;
begin
  Result := true;
end;

procedure TCastleContainer.MouseLookPress;
begin
  FMouseLookIgnoreNextMotion := false;
  FMouseLookWaitingForMiddle := false;
  FMouseLookMotionToSubtract := TVector2.Zero;
end;

procedure TCastleContainer.MouseLookUpdate;
begin
  // Nothing useful to do here
end;

procedure TCastleContainer.MouseLookIgnoreNextMotion;
begin
  FMouseLookIgnoreNextMotion := true;
end;

function TCastleContainer.MouseLookDelta(const Event: TInputMotion): TVector2;

  { There's a lot of tricky things in implementing this correctly.

    1. Initially we tried to set mouse position to container center very often
       (in every Update, and/or in every MouseLookDelta).

       But then:
       Doing "Result := Event.Position - Event.OldPosition" is bad.
       Instead "Result := Event.Position - Middle" is better:

       That is because setting MousePosition may (but doesn't have to)
       generate another Motion in the container to destination position.

       Subtracting Middle (instead of Container.Position, previous
       known mouse position) solves it. This way

       - The Motion caused by MakeMousePositionedForMouseLook will not do
         anything bad, as MouseChange wil be 0 then.

       - In case MakeMousePositionedForMouseLook does not cause Motion,
         we will not measure the changes as too much. Consider this:

          - player moves mouse to MiddleX-10
          - Motion is generated, I rotate camera by "-10" horizontally
          - Setting MousePosition sets mouse to the Middle,
            but this time no Motion is generated
          - player moved mouse to MiddleX+10. Although mouse was
            positioned on Middle, TCastleWindowBase thinks that the mouse
            is still positioned on Middle-10, and I will get "+20" move
            for player (while I should get only "+10")

    2. Unfortunately "Result := Event.Position - Middle"
       is also bad, in case there's unspecified delay in applying SetMousePosition.
       Effectively, we would apply some differences in positions many times,
       making the speed of MouseLookDelta faster than normal dragging
       (and the exact factor "how much faster" can depend on mouse sensitivity,
       how much is SetMousePosition delayed (on Windows 10 it can be delayed a lot,
       more than one frame very often)).

       This was easily seen in Unholy fight, and dragging_test example in CGE.

       The new fix is that we allow mouse in a large area in the center,
       and we do SetMousePosition only when it's outside of this large area.
       This allows to easily reject Motion events that report such move,
       as they will have ValidArea(new position)=true but ValidArea(old position)=false.

       In case the Motion event has a summed value of "moving to center by SetMousePosition
       + movement from user", we will ignore too much, but this should
       not have noticeable effect on speed (as it will happen seldom).

    3. Actually, 2 was also invalid.

       The new fix is to just use motion delta always,
       and use explicit SettingMousePositionCausesMotion knowwledge
       to eventually subtract FMouseLookMotionToSubtract.

    4. Another problem is when player switches to another window, moves the mouse,
       than goes Alt+Tab back to our window.
       Next mouse move would cause huge change,
       because it's really *not* from the middle of the screen.

       Solution to this is to use FMouseLookIgnoreNextMotion
       for the next event.

    5. Note that earlier I tried to reposition mouse for mouse look at various
       moments. I tried calling MakeMousePositionedForMouseLook from Press, Motion,
       Update... all these approaches had some drawbacks, and eventually
       they have one big drawback: this could result in Motion that isn't rejected
       below, causing weird first movement.
  }

  { Position is roughly within the center of the window. }
  function ValidArea(const P, Middle: TVector2; const Margin: Single): Boolean;
  begin
    Result := (Abs(P.X - Middle.X) < Margin * Width) and
              (Abs(P.Y - Middle.Y) < Margin * Height);
  end;

var
  Middle: TVector2;
begin
  Result := TVector2.Zero;

  { Dividing by "div", not "/", because if CastleWindow backend doesn't support
    sup-pixel accuracy for SetMousePosition, then it ignores the fractional
    part of SetMousePosition argument.
    Such fractional part would only cause later "error by 0.5"
    when using FMouseLookMotionToSubtract to modify Result. }
  Middle := Vector2(Width div 2, Height div 2);

  if FMouseLookIgnoreNextMotion then
  begin
    FMouseLookIgnoreNextMotion := false;
    FMouseLookWaitingForMiddle := false;
    FMouseLookMotionToSubtract := TVector2.Zero;
    Exit;
  end;

  Result := Event.Position - Event.OldPosition;

  { If FMouseLookWaitingForMiddle then we have set MousePosition := Middle,
    and now we wait for MousePosition to be reported near Middle.

    Until this happens, we don't apply FMouseLookMotionToSubtract,
    (as it would cause unexpected shift before the "MousePosition := Middle"
    is actually realized).

    We still set MousePosition := Middle again
    (although we already wait for it to happen),
    in case waiting on "ValidArea(Event.Position, Middle, 1 / 8)" is not reliable.
  }
  if FMouseLookWaitingForMiddle and ValidArea(Event.Position, Middle, 1 / 8) then
    FMouseLookWaitingForMiddle := false;

  if (not FMouseLookWaitingForMiddle) and SettingMousePositionCausesMotion then
  begin
    Result := Result - FMouseLookMotionToSubtract;
    FMouseLookMotionToSubtract := TVector2.Zero;
  end;

  // When mouse gets too far away from Middle, move it back to Middle.
  if not ValidArea(Event.Position, Middle, 1 / 4) then
  begin
    if not FMouseLookWaitingForMiddle then
      FMouseLookMotionToSubtract := FMouseLookMotionToSubtract + Middle - Event.Position;
    MousePosition := Middle;
    FMouseLookWaitingForMiddle := true;
  end;
end;

procedure TCastleContainer.SetUIScaling(const Value: TUIScaling);
begin
  if FUIScaling <> Value then
  begin
    FUIScaling := Value;
    UpdateUIScale;
  end;
end;

procedure TCastleContainer.SetUIReferenceWidth(const Value: Single);
begin
  if FUIReferenceWidth <> Value then
  begin
    FUIReferenceWidth := Value;
    UpdateUIScale;
  end;
end;

procedure TCastleContainer.SetUIReferenceHeight(const Value: Single);
begin
  if FUIReferenceHeight <> Value then
  begin
    FUIReferenceHeight := Value;
    UpdateUIScale;
  end;
end;

procedure TCastleContainer.SetUIExplicitScale(const Value: Single);
begin
  if FUIExplicitScale <> Value then
  begin
    FUIExplicitScale := Value;
    UpdateUIScale;
  end;
end;

class function TCastleContainer.InternalCalculateUIScale(
  const AUIScaling: TUIScaling;
  const AUIReferenceWidth: Single;
  const AUIReferenceHeight: Single;
  const AUIExplicitScale: Single;
  const ADpi, AWidth, AHeight: Single): Single;
begin
  case AUIScaling of
    usNone         : Result := 1;
    usExplicitScale: Result := AUIExplicitScale;
    usDpiScale     : Result := ADpi / DefaultDpi;
    usEncloseReferenceSize, usFitReferenceSize:
      begin
        Result := 1;
        if (AUIReferenceWidth <> 0) and (AWidth > 0) then
        begin
          Result := AWidth / AUIReferenceWidth;
          if (AUIReferenceHeight <> 0) and (AHeight > 0) then
            if AUIScaling = usEncloseReferenceSize then
              MinVar(Result, AHeight / AUIReferenceHeight)
            else
              MaxVar(Result, AHeight / AUIReferenceHeight);
        end else
        if (AUIReferenceHeight <> 0) and (AHeight > 0) then
          Result := AHeight / AUIReferenceHeight;
        // Too talkative when resizing a window (also in castle-editor)
        // WritelnLog('Scaling', 'Automatic scaling to reference sizes %f x %f in effect. Actual window size is %d x %d. Calculated scale is %f, which simulates surface of size %f x %f.',
        //   [AUIReferenceWidth, AUIReferenceHeight,
        //    AWidth, AHeight,
        //    Result, AWidth / Result, AHeight / Result]);
      end;
    {$ifndef COMPILER_CASE_ANALYSIS}
    else raise EInternalError.Create('UIScaling unknown');
    {$endif}
  end;
end;


procedure TCastleContainer.UpdateUIScale;
begin
  if (not GLInitialized) and
     (UIScaling in [usEncloseReferenceSize, usFitReferenceSize]) then
    // don't adjust FUIScale before our Width/Height are sensible
    FUIScale := 1
  else
    FUIScale := InternalCalculateUIScale(
      UIScaling, UIReferenceWidth, UIReferenceHeight, UIExplicitScale,
      Dpi, Width, Height);

  { Note that we don't cause TCastleUserInterface.UIScaleChanged calls now.
    They are done before BeforeRender, this way culled UI controls
    (when using @link(TCastleUserInterface.Culling))
    are only updated when they are actually visible.
    This can significantly speed things up when Culling makes sense
    (lots of off-screen controls). }
end;

function TCastleContainer.UnscaledWidth: Single;
begin
  Result := Width / FUIScale;
end;

function TCastleContainer.UnscaledHeight: Single;
begin
  Result := Height / FUIScale;
end;

function TCastleContainer.UnscaledRect: TFloatRectangle;
begin
  Result := FloatRectangle(Rect);
  if not Result.IsEmpty then
  begin
    Result.Width  := Result.Width  / FUIScale;
    Result.Height := Result.Height / FUIScale;
  end;
end;

function TCastleContainer.StatusBarHeight: Single;
begin
  Result := ScaledStatusBarHeight / FUIScale;
end;

function TCastleContainer.SaveScreen(const SaveRect: TRectangle): TRGBImage;
begin
  EventBeforeRender;
  EventRender;
  { This is correct if we use double-buffer. }
  Result := SaveScreen_NoFlush(SaveRect, cbBack);
end;

procedure TCastleContainer.SaveScreen(const URL: string);
var
  Image: TRGBImage;
begin
  Image := SaveScreen;
  try
    WritelnLog('SaveScreen', 'Screen saved to ' + URL);
    SaveImage(Image, URL);
  finally FreeAndNil(Image) end;
end;

function TCastleContainer.SaveScreen: TRGBImage;
begin
  Result := SaveScreen(Rect);
end;

function TCastleContainer.SaveScreen(const SaveRect: TFloatRectangle): TRGBImage;
begin
  Result := SaveScreen(SaveRect.Round);
end;

function TCastleContainer.SaveScreenToDefaultFile: String;
var
  Path: String;
begin
  Path := SaveScreenPath;
  if Path <> '' then
  begin
    Result := FilenameToURISafe(FileNameAutoInc(Path + ApplicationName, '_screen_%d.png'));
    SaveScreen(Result);
    WritelnLog('Screen saved to ' + Result);
  end else
    Result := '';
end;

function TCastleContainer.SaveScreenRgba(const SaveRect: TRectangle): TRGBAlphaImage;
begin
  EventBeforeRender;
  EventRender;
  { This is correct if we use double-buffer. }
  Result := SaveScreen_NoFlush(TRGBAlphaImage, SaveRect, cbBack) as TRGBAlphaImage;
end;

function TCastleContainer.SaveScreenRgba: TRGBAlphaImage;
begin
  Result := SaveScreenRgba(Rect);
end;

function TCastleContainer.Dpi: Single;
begin
  { Default implementation, if you cannot query real dpi value of the screen. }
  Result := DefaultDpi;
end;

function TCastleContainer.Rect: TRectangle;
begin
  Result := Rectangle(0, 0, Width, Height);
end;

function TCastleContainer.ScaledStatusBarHeight: Cardinal;
begin
  Result := 0;
end;

procedure TCastleContainer.Invalidate;
begin
  { Default implementation, does nothing, assuming the main program redraws in a loop. }
end;

function TCastleContainer.Focused: boolean;
begin
  { Default implementation, assuming that the context is always focused. }
  Result := true;
end;

procedure TCastleContainer.SetInternalCursor(const Value: TMouseCursor);
begin
  { Default implementation, ignores new cursor value. }
end;

function TCastleContainer.GetMousePosition: TVector2;
begin
  { Default implementation, assuming mouse is glued to the middle of the screen.
    Some methods, like TCastleContainer.UpdateFocusAndMouseCursor,
    use this to calculate "focused" CGE control.
  }
  Result := Vector2(Width / 2, Height / 2);
end;

procedure TCastleContainer.SetMousePosition(const Value: TVector2);
begin
  { Default implementation, ignores new mouse position. }
end;

function TCastleContainer.GetTouches(const Index: Integer): TTouch;
begin
  Assert(Index = 0, 'Base TCastleContainer implementation does not support multi-touch, so you can only access Touches[0]');
  Result.FingerIndex := 0;
  Result.Position := MousePosition;
end;

function TCastleContainer.TouchesCount: Integer;
begin
  Result := 1;
end;

function TCastleContainer.GLInitialized: boolean;
begin
  { Default implementation, assuming the OpenGL context is always initialized. }
  Result := true;
end;

procedure TCastleContainer.LoadSettings(const SettingsUrl: String);
begin
  if not ApplicationProperties.IsGLContextOpen then
    raise Exception.Create('Rendering context not open when calling TUIContainer.LoadSettings. Call LoadSettings later, e.g. in Application.OnInitialize, TCastleWindowBase.OnOpen, TCastleControlBase.OnOpen');
  SettingsLoad(Self, SettingsUrl);
end;

{ TCastleUserInterface.TEnumerator ------------------------------------------------- }

function TCastleUserInterface.TEnumerator.GetCurrent: TCastleUserInterface;
begin
  Result := FList[FPosition];
end;

constructor TCastleUserInterface.TEnumerator.Create(const AList: TChildrenControls);
begin
//  inherited Create;
  FList := AList;
  FPosition := -1;
end;

function TCastleUserInterface.TEnumerator.MoveNext: Boolean;
begin
  Inc(FPosition);
  { Note that FList may be nil, as TCastleUserInterface.FControls may be nil when empty. }
  Result := (FList <> nil) and (FPosition < FList.Count);
end;

{ TCastleUserInterface ----------------------------------------------------------------- }

constructor TCastleUserInterface.Create(AOwner: TComponent);
begin
  inherited;
  FExclusiveEvents := true;
  FCursor := mcDefault;
  FVisible := true;
  FExists := true;
  FEnableUIScaling := true;
  FCapturesEvents := true;
  FWidth := DefaultWidth;
  FHeight := DefaultHeight;
  FBorder := TBorder.Create({$ifdef FPC}@{$endif}BorderChange);
  FLastSeenUIScale := 1.0;

  FCustomThemeObserver := TFreeNotificationObserver.Create(Self);
  FCustomThemeObserver.OnFreeNotification := @CustomThemeFreeNotification;

  {$define read_implementation_constructor}
  {$I auto_generated_persistent_vectors/tcastleuserinterface_persistent_vectors.inc}
  {$undef read_implementation_constructor}
end;

function TCastleUserInterface.Press(const Event: TInputPressRelease): boolean;
begin
  Result := false;
  if Assigned(OnPress) then
    OnPress(Self, Event, Result);
end;

function TCastleUserInterface.Release(const Event: TInputPressRelease): boolean;
begin
  Result := false;
  if Assigned(OnRelease) then
    OnRelease(Self, Event, Result);
end;

function TCastleUserInterface.PreviewPress(const Event: TInputPressRelease): boolean;
begin
  Result := false;
end;

function TCastleUserInterface.PreviewRelease(const Event: TInputPressRelease): boolean;
begin
  Result := false;
end;

function TCastleUserInterface.Motion(const Event: TInputMotion): boolean;
begin
  Result := false;
  if Assigned(OnMotion) then
    OnMotion(Self, Event, Result);
end;

function TCastleUserInterface.SensorRotation(const X, Y, Z, Angle: Double; const SecondsPassed: Single): boolean;
begin
  Result := false;
end;

function TCastleUserInterface.SensorTranslation(const X, Y, Z, Length: Double; const SecondsPassed: Single): boolean;
begin
  Result := false;
end;

function TCastleUserInterface.JoyAxisMove(const JoyID, Axis: Byte): boolean;
begin
  Result := False;
end;

function TCastleUserInterface.JoyButtonPress(const JoyID, Button: Byte): boolean;
begin
  Result := False;
end;

procedure TCastleUserInterface.Update(const SecondsPassed: Single;
  var HandleInput: boolean);
begin
  if Assigned(OnUpdate) then
    OnUpdate(Self, SecondsPassed, HandleInput);
end;

procedure TCastleUserInterface.VisibleChange(const Changes: TCastleUserInterfaceChanges;
  const ChangeInitiatedByChildren: boolean);
begin
  Assert(Changes <> [], 'Never call VisibleChange with an empty set');

  { Debug:
  Writeln(ClassName, '.VisibleChange: [',
    Iff(chRender    in Changes, 'chRender, '   , ''),
    Iff(chRectangle in Changes, 'chRectangle, ', ''),
    Iff(chCursor    in Changes, 'chCursor, '   , ''),
    Iff(chCamera    in Changes, 'chCamera, '   , ''),
    Iff(chExists    in Changes, 'chExists, '   , ''),
    Iff(chChildren  in Changes, 'chChildren, ' , ''),
    ']'
  ); }

  if Container <> nil then
    Container.ControlsVisibleChange(Self, Changes, ChangeInitiatedByChildren);
  if Assigned(OnVisibleChange) then
    OnVisibleChange(Self, Changes, ChangeInitiatedByChildren);
  if Parent <> nil then
    Parent.VisibleChange(Changes, true);
  if [chRectangle, chChildren] * Changes <> [] then
    FSizeFromChildrenValid := false;
end;

function TCastleUserInterface.AllowSuspendForInput: boolean;
begin
  Result := true;
end;

procedure TCastleUserInterface.Resize;
begin
  {$warnings off}
  ContainerResize(ContainerWidth, ContainerHeight); // call deprecated, to keep it working
  {$warnings on}
end;

procedure TCastleUserInterface.ContainerResize(const AContainerWidth, AContainerHeight: Cardinal);
begin
end;

function TCastleUserInterface.ContainerWidth: Cardinal;
begin
  if ContainerSizeKnown then
    Result := Container.Width else
    Result := 0;
end;

function TCastleUserInterface.ContainerHeight: Cardinal;
begin
  if ContainerSizeKnown then
    Result := Container.Height else
    Result := 0;
end;

function TCastleUserInterface.ContainerRect: TRectangle;
begin
  if ContainerSizeKnown then
    Result := Container.Rect
  else
    Result := TRectangle.Empty;
end;

function TCastleUserInterface.ContainerSizeKnown: boolean;
begin
  { Note that ContainerSizeKnown is calculated looking at current Container,
    without waiting for Resize. This way it works even before
    we receive Resize method, which may happen to be useful:
    if you insert some TCastleUserInterface to a window before it's open,
    and then you do something inside OnOpen that wants to render
    this viewport (which may happen if you simply initialize a progress bar
    without any predefined loading_image). TCastleUserInterface did not receive
    a Resize in this case yet (it will receive it from OnResize,
    which happens after OnOpen).

    See castle_game_engine/tests/testcontainer.pas for cases
    when this is really needed. }

  Result := (Container <> nil) and
    (not (csDestroying in Container.ComponentState)) and
    Container.GLInitialized;
end;

procedure TCastleUserInterface.SetCursor(const Value: TMouseCursor);
begin
  if Value <> FCursor then
  begin
    FCursor := Value;
    VisibleChange([chCursor]);
    {$ifdef FPC}
    {$warnings off} // keep deprecated method working
    DoCursorChange;
    {$warnings on}
    {$endif}
  end;
end;

{$ifdef FPC}
procedure TCastleUserInterface.DoCursorChange;
begin
  {$warnings off} // keep deprecated event working
  if Assigned(OnCursorChange) then OnCursorChange(Self);
  {$warnings on}
end;
{$endif FPC}

destructor TCastleUserInterface.Destroy;
begin
  GLContextClose;
  FreeAndNil(FControls);
  FreeAndNil(FBorder);

  {$define read_implementation_destructor}
  {$I auto_generated_persistent_vectors/tcastleuserinterface_persistent_vectors.inc}
  {$undef read_implementation_destructor}
  inherited;
end;

procedure TCastleUserInterface.CustomSerialization(const SerializationProcess: TSerializationProcess);
begin
  inherited;
  SerializationProcess.ReadWrite('Children',
    {$ifdef FPC}@{$endif}SerializeChildrenEnumerate,
    {$ifdef FPC}@{$endif}SerializeChildrenAdd,
    {$ifdef FPC}@{$endif}SerializeChildrenClear);
end;

procedure TCastleUserInterface.SerializeChildrenEnumerate(const Proc: TGetChildProc);
var
  I: Integer;
begin
  if FControls <> nil then
    for I := 0 to FControls.Count - 1 do
      { Do not save SubComponents, like TCastleScrollView.ScrollArea.
        They are saved separately, as published properties.
        Also do not save csTransient components, like loaded TCastleDesign
        child, or TCastleCheckbox children. They are automatically managed
        by the parent, and they should not be saved in normal fashion. }
      if [csSubComponent, csTransient] * FControls[I].ComponentStyle = [] then
        Proc(FControls[I]);
end;

procedure TCastleUserInterface.SerializeChildrenAdd(const C: TComponent);
begin
  InsertFront(C as TCastleUserInterface);
end;

procedure TCastleUserInterface.SerializeChildrenClear;
var
  I: Integer;
begin
  if FControls <> nil then
    for I := FControls.Count - 1 downto 0 do // downto, as list may shrink during loop
      if FControls[I].ComponentStyle * [csSubComponent, csTransient] = [] then
        FControls[I].Free; // will remove itself from children list
end;

procedure TCastleUserInterface.CreateControls;
begin
  if FControls = nil then
  begin
    FControls := TChildrenControls.Create(Self);
    TChildrenControls(FControls).Container := Container;
  end;
end;

procedure TCastleUserInterface.InsertFront(const NewItem: TCastleUserInterface);
begin
  CreateControls;
  FControls.InsertFront(NewItem);
end;

procedure TCastleUserInterface.InsertFrontIfNotExists(const NewItem: TCastleUserInterface);
begin
  CreateControls;
  FControls.InsertFrontIfNotExists(NewItem);
end;

procedure TCastleUserInterface.InsertFront(const NewItems: TCastleUserInterfaceList);
begin
  CreateControls;
  FControls.InsertFront(NewItems);
end;

procedure TCastleUserInterface.InsertBack(const NewItem: TCastleUserInterface);
begin
  CreateControls;
  FControls.InsertBack(NewItem);
end;

procedure TCastleUserInterface.InsertBackIfNotExists(const NewItem: TCastleUserInterface);
begin
  CreateControls;
  FControls.InsertBackIfNotExists(NewItem);
end;

procedure TCastleUserInterface.InsertBack(const NewItems: TCastleUserInterfaceList);
begin
  CreateControls;
  FControls.InsertBack(NewItems);
end;

procedure TCastleUserInterface.InsertControl(const Index: Integer; const NewItem: TCastleUserInterface);
begin
  CreateControls;
  FControls.Insert(Index, NewItem);
end;

procedure TCastleUserInterface.RemoveControl(const Item: TCastleUserInterface);
begin
  if FControls <> nil then
    FControls.Remove(Item);
end;

function TCastleUserInterface.IndexOfControl(const Item: TCastleUserInterface
  ): Integer;
begin
  if FControls <> nil then
    Result := FControls.IndexOf(Item)
  else
    Result := -1;
end;

procedure TCastleUserInterface.ClearControls;
begin
  if FControls <> nil then
    FControls.Clear;
end;

function TCastleUserInterface.GetControls(const I: Integer): TCastleUserInterface;
begin
  Result := FControls[I];
end;

procedure TCastleUserInterface.SetControls(const I: Integer; const Item: TCastleUserInterface);
begin
  FControls[I] := Item;
end;

function TCastleUserInterface.ControlsCount: Integer;
begin
  if FControls <> nil then
    Result := FControls.Count else
    Result := 0;
end;

procedure TCastleUserInterface.InternalSetContainer(const Value: TCastleContainer);
var
  I: Integer;
begin
  FContainer := Value;
  if FControls <> nil then
  begin
    TChildrenControls(FControls).Container := Value;
    for I := 0 to FControls.Count - 1 do
      FControls[I].InternalSetContainer(Value);
  end;
end;

procedure TCastleUserInterface.SetEnableUIScaling(const Value: boolean);
begin
  if FEnableUIScaling <> Value then
  begin
    FEnableUIScaling := Value;
    CheckUIScaleChanged;
  end;
end;

procedure TCastleUserInterface.UIScaleChanged;
begin
end;

{ No point in doing anything? We should propagate it to to parent like T3D?
procedure TCastleUserInterface.DoCursorChange;
begin
  inherited;
  if FControls <> nil then
    for I := 0 to FControls.Count - 1 do
      FControls[I].DoCursorChange;
end;
}

function TCastleUserInterface.CapturesEventsAtPosition(const Position: TVector2): boolean;
var
  SR: TFloatRectangle;
begin
  if not CapturesEvents then
    Exit(false);

  SR := RenderRect;
  Result := SR.Contains(Position) or
    { if the control covers the whole Container, it *always* captures events,
      even when mouse position is unknown yet, or outside the window. }
    (ContainerSizeKnown and
     (SR.Left <= 0) and
     (SR.Bottom <= 0) and
     (SR.Width >= ContainerWidth) and
     (SR.Height >= ContainerHeight));
end;

function TCastleUserInterface.TooltipExists: boolean;
begin
  Result := false;
end;

function TCastleUserInterface.UIScale: Single;
begin
  Result := FLastSeenUIScale;
end;

procedure TCastleUserInterface.CheckUIScaleChanged;
var
  NewUIScale: Single;
begin
  if (Container <> nil) and EnableUIScaling then
    NewUIScale := Container.UIScale
  else
    NewUIScale := 1;
  if FLastSeenUIScale <> NewUIScale then
  begin
    FLastSeenUIScale := NewUIScale;
    UIScaleChanged;
  end;
end;

procedure TCastleUserInterface.CheckResize;
var
  NewContainerWidth, NewContainerHeight: Integer;
begin
  if Container <> nil then
  begin
    NewContainerWidth := Container.Width;
    NewContainerHeight := Container.Height;
  end else
  begin
    NewContainerWidth := 0;
    NewContainerHeight := 0;
  end;
  if (FLastSeenContainerWidth <> NewContainerWidth) or
     (FLastSeenContainerHeight <> NewContainerHeight) then
  begin
    FLastSeenContainerWidth := NewContainerWidth;
    FLastSeenContainerHeight := NewContainerHeight;
    Resize;
  end;
end;

function TCastleUserInterface.DebugName: String;
begin
  if Name <> '' then
    Result := '"' + Name + '" (' + ClassName + ')'
  else
    Result := '<unnamed> (' + ClassName + ')';
end;

procedure TCastleUserInterface.BeforeRender;
begin
end;

procedure TCastleUserInterface.Render;
begin
end;

procedure TCastleUserInterface.RenderOverChildren;
begin
end;

procedure TCastleUserInterface.RecursiveRender(const ViewportRect: TRectangle);

  { Draw 4 borders.
    RectBorder is equal to Self.RenderRectWithBorder,
    but it is already calculated by the caller. }
  procedure DrawBorder(const RectBorder: TFloatRectangle);

    procedure DrawBorderRectangle(const R: TFloatRectangle);
    begin
      if not R.IsEmpty then
        DrawRectangle(R, BorderColor);
    end;

  var
    RectLeftRightBorders: TFloatRectangle;
  begin
    if FBorderColor[3] = 0 then Exit; // early exit in a common case
    { RenderControlPrepare necessary, since TCastleViewport could have
      changed RenderContext.Viewport. }
    TCastleContainer.RenderControlPrepare(ViewportRect);

    DrawBorderRectangle(RectBorder.TopPart(Border.TotalTop * UIScale));
    DrawBorderRectangle(RectBorder.BottomPart(Border.TotalBottom * UIScale));

    { Draw left and right borders from a smaller rectangle.
      This way we do not overdraw border corners, which is important
      in case BorderColor[3] is e.g. 0.5. Drawing corner twice would
      make it seem more opaque.
      Unfortunately artifacts are visible (the right part is visibly
      shifted by ~1 pixel to the right), so we don't do it always now. }
    RectLeftRightBorders := RectBorder.
      RemoveTop(Border.TotalTop * UIScale).
      RemoveBottom(Border.TotalBottom * UIScale);
    DrawBorderRectangle(RectLeftRightBorders.RightPart(Border.TotalRight * UIScale));
    DrawBorderRectangle(RectLeftRightBorders.LeftPart(Border.TotalLeft * UIScale));
  end;

  procedure CacheRectBegin;
  begin
    // the calculation inside will use Rect a number of times, make it faster
    if FUseCachedRectWithoutAnchors = 0 then
      FCachedRectWithoutAnchors := RectWithoutAnchors;
    Inc(FUseCachedRectWithoutAnchors);
  end;

  procedure CacheRectEnd;
  begin
    Dec(FUseCachedRectWithoutAnchors);
  end;

  function ClippingRect: TFloatRectangle;
  var
    ResultInt, ScissorRect: TRectangle;
  begin
    ResultInt := ContainerRect;
    if RenderContext.FinalScissor(ScissorRect) then
      ResultInt := ResultInt * ScissorRect;
    Result := FloatRectangle(ResultInt);
  end;

var
  Scissor: TScissor;

  procedure ClipChildrenBegin;
  begin
    if ClipChildren then
    begin
      Scissor := TScissor.Create;
      Scissor.Rect := RenderRect.Round;
      Scissor.Enabled := true;
    end else
      Scissor := nil;
  end;

  procedure ClipChildrenEnd;
  begin
    if Scissor <> nil then
    begin
      Scissor.Enabled := false;
      FreeAndNil(Scissor);
    end;
  end;

var
  I: Integer;
  R: TFloatRectangle;
begin
  if GetExists then
  begin
    CacheRectBegin;

    R := RenderRectWithBorder;

    FVisible := (not Culling) or ClippingRect.Collides(R);
    if FVisible then
    begin
      DrawBorder(R);

      ClipChildrenBegin;

      { We check GLInitialized, because it may happen that a control
        did not receive GLContextOpen yet, in case we cause some rendering
        during TCastleContainer.EventOpen (e.g. because some TCastleUserInterface.GLContextOpen
        calls Window.Screenshot, so everything is rendered
        before even the rest of controls received TCastleUserInterface.GLContextOpen).
        See castle_game_engine/tests/testcontainer.pas . }

      if GLInitialized then
      begin
        TCastleContainer.RenderControlPrepare(ViewportRect);
        Render;

        if Assigned(OnRender) then
        begin
          TCastleContainer.RenderControlPrepare(ViewportRect);
          OnRender(Self);
        end;
      end;

      for I := 0 to ControlsCount - 1 do
        Controls[I].RecursiveRender(ViewportRect);

      if GLInitialized then
      begin
        TCastleContainer.RenderControlPrepare(ViewportRect);
        RenderOverChildren;
      end;

      ClipChildrenEnd;
    end;

    CacheRectEnd;
  end;
end;

procedure TCastleUserInterface.TooltipRender(const TooltipPosition: TVector2);
begin
end;

procedure TCastleUserInterface.GLContextOpen;
begin
  FGLInitialized := true;
end;

procedure TCastleUserInterface.GLContextClose;
begin
  FGLInitialized := false;
end;

function TCastleUserInterface.GetExists: boolean;
begin
  Result := FExists;
end;

procedure TCastleUserInterface.DoInternalMouseEnter;
begin
  if Assigned(OnInternalMouseEnter) then
    OnInternalMouseEnter(Self);
end;

procedure TCastleUserInterface.DoInternalMouseLeave;
begin
  if Assigned(OnInternalMouseLeave) then
    OnInternalMouseLeave(Self);
end;

procedure TCastleUserInterface.SetFocused(const Value: boolean);
var
  OldValue: Boolean;
begin
  OldValue := FFocused;
  FFocused := Value;
  if (not OldValue) and Value then
    DoInternalMouseEnter
  else
  if OldValue and (not Value) then
    DoInternalMouseLeave;
end;

procedure TCastleUserInterface.SetExists(const Value: boolean);
begin
  if FExists <> Value then
  begin
    FExists := Value;
    VisibleChange([chExists]);
    if Parent <> nil then
      Parent.VisibleChange([chChildrenExists]);
  end;
end;

procedure TCastleUserInterface.BorderChange(Sender: TObject);
begin
  VisibleChange([chRectangle]);
end;

{ We store Left property value in file under "TUIControlPos_Real_Left" name,
  to avoid clashing with TComponent magic "left" property name.
  The idea how to do this is taken from TComponent's own implementation
  of it's "left" magic property (rtl/objpas/classes/compon.inc). }

procedure TCastleUserInterface.ReadRealLeft(Reader: TReader);
begin
  FLeft := Reader.ReadSingle;
end;

procedure TCastleUserInterface.WriteRealLeft(Writer: TWriter);
begin
  Writer.WriteSingle(FLeft);
end;

procedure TCastleUserInterface.ReadLeft(Reader: TReader);
var
  D: LongInt;
begin
  D := DesignInfo;
  LongRec(D).Lo:=Reader.ReadInteger;
  DesignInfo := D;
end;

procedure TCastleUserInterface.ReadTop(Reader: TReader);
var
  D: LongInt;
begin
  D := DesignInfo;
  LongRec(D).Hi:=Reader.ReadInteger;
  DesignInfo := D;
end;

procedure TCastleUserInterface.WriteLeft(Writer: TWriter);
begin
  Writer.WriteInteger(LongRec(DesignInfo).Lo);
end;

procedure TCastleUserInterface.WriteTop(Writer: TWriter);
begin
  Writer.WriteInteger(LongRec(DesignInfo).Hi);
end;

procedure TCastleUserInterface.DefineProperties(Filer: TFiler);
Var Ancestor : TComponent;
    Temp : longint;
begin
  { Don't call inherited that defines magic left/top.
    This would make reading design-time "left" broken, it seems that our
    declaration of Left with "stored false" would then prevent the design-time
    Left from ever loading.

    Instead, we'll save design-time "Left" below, under a special name. }

  Filer.DefineProperty('TUIControlPos_RealLeft',
    {$ifdef FPC}@{$endif} ReadRealLeft,
    {$ifdef FPC}@{$endif} WriteRealLeft,
    FLeft <> 0);

    // TODO: unfinished tests
(*
  Filer.DefineProperty('Controls',
    {$ifdef FPC}@{$endif} ReadControls,
    {$ifdef FPC}@{$endif} WriteControls,
    ControlsCount <> 0);
*)

  { Code from fpc/trunk/rtl/objpas/classes/compon.inc }
  Temp:=0;
  Ancestor:=TComponent(Filer.Ancestor);
  If Assigned(Ancestor) then Temp:=Ancestor.DesignInfo;
  Filer.Defineproperty('TUIControlPos_Design_Left',
    {$ifdef FPC}@{$endif} readleft,
    {$ifdef FPC}@{$endif} writeleft,
    (longrec(DesignInfo).Lo<>Longrec(temp).Lo));
  Filer.Defineproperty('TUIControlPos_Design_Top',
    {$ifdef FPC}@{$endif} readtop,
    {$ifdef FPC}@{$endif} writetop,
    (longrec(DesignInfo).Hi<>Longrec(temp).Hi));
end;

function TCastleUserInterface.PropertySections(
  const PropertyName: String): TPropertySections;
begin
  if      PropertyName = 'Exists' then
    Result := [psBasic]
  else if PropertyName = 'FullSize' then
    Result := [psBasic, psLayout]
  else if (PropertyName = 'Width') or
          (PropertyName = 'Height') or
          (PropertyName = 'HeightFraction') or
          (PropertyName = 'WidthFraction') or
          (PropertyName = 'AutoSizeToChildren') or
          (PropertyName = 'AutoSizeToChildrenPaddingTop') or
          (PropertyName = 'AutoSizeToChildrenPaddingRight') or
          (PropertyName = 'HorizontalAnchorSelf') or
          (PropertyName = 'HorizontalAnchorDelta') or
          (PropertyName = 'HorizontalAnchorParent') or
          (PropertyName = 'VerticalAnchorSelf') or
          (PropertyName = 'VerticalAnchorDelta') or
          (PropertyName = 'VerticalAnchorParent') or
          (PropertyName = 'Left') or
          (PropertyName = 'Bottom') or
          (PropertyName = 'Border') or
          (PropertyName = 'BorderColorPersistent') then
    Result := [psLayout]
  else
    Result := inherited PropertySections(PropertyName);
end;

procedure TCastleUserInterface.SetLeft(const Value: Single);
begin
  if FLeft <> Value then
  begin
    FLeft := Value;
    VisibleChange([chRectangle]);
  end;
end;

procedure TCastleUserInterface.SetBottom(const Value: Single);
begin
  if FBottom <> Value then
  begin
    FBottom := Value;
    VisibleChange([chRectangle]);
  end;
end;

procedure TCastleUserInterface.Align(
  const ControlPosition: THorizontalPosition;
  const ContainerPosition: THorizontalPosition;
  const X: Single = 0);
begin
  Left := FastRectWithoutAnchors.AlignCore(ControlPosition, ParentRect, ContainerPosition, X);
end;

procedure TCastleUserInterface.Align(
  const ControlPosition: TVerticalPosition;
  const ContainerPosition: TVerticalPosition;
  const Y: Single = 0);
begin
  Bottom := FastRectWithoutAnchors.AlignCore(ControlPosition, ParentRect, ContainerPosition, Y);
end;

{$warnings off} // using deprecated in deprecated

procedure TCastleUserInterface.AlignHorizontal(
  const ControlPosition: TPositionRelative;
  const ContainerPosition: TPositionRelative;
  const X: Single);
begin
  Align(
    THorizontalPosition(ControlPosition),
    THorizontalPosition(ContainerPosition), X);
end;

procedure TCastleUserInterface.AlignVertical(
  const ControlPosition: TPositionRelative;
  const ContainerPosition: TPositionRelative;
  const Y: Single);
begin
  Align(
    TVerticalPosition(ControlPosition),
    TVerticalPosition(ContainerPosition), Y);
end;

procedure TCastleUserInterface.Center;
begin
  Align(hpMiddle, hpMiddle);
  Align(vpMiddle, vpMiddle);
end;

{$warnings on}

function TCastleUserInterface.Rect: TFloatRectangle;
begin
  Result := TFloatRectangle.Empty;
end;

procedure TCastleUserInterface.BeforeSizing;
begin
end;

procedure TCastleUserInterface.PreferredSize(var PreferredWidth, PreferredHeight: Single);
var
  R: TFloatRectangle;
begin
  { Keep the old code, written when Rect was not deprecated
    and PreferredSize was not available, working. }
  {$warnings off}
  R := Rect;
  {$warnings on}
  if (not R.IsEmpty) then // this means that Rect was overridden
  begin
    PreferredWidth := R.Width;
    PreferredHeight := R.Height;
  end;
end;

function TCastleUserInterface.RectWithoutAnchors: TFloatRectangle;

  procedure UpdateSizeFromChildren;
  var
    I: Integer;
    C: TCastleUserInterface;
    ChildRect: TFloatRectangle;
  begin
    if FSizeFromChildrenValid then Exit;
    FSizeFromChildrenValid := true;
    FSizeFromChildrenWidth := 0;
    FSizeFromChildrenHeight := 0;

    for I := 0 to ControlsCount - 1 do
    begin
      C := Controls[I];
      if not C.GetExists then Continue;

      { Calculate ChildRect.
        We cannot use C.EffectiveRect or C.RectWithAnchors now,
        as they would query ParentRect, thus recursively asking for our
        current size.
        Although FSizeFromChildrenValid would prevent from entering an infinite
        loop, it would be still unreliable to use such result. }
      ChildRect := C.FastRectWithoutAnchors.ScaleAround0(1 / UIScale);
      if ChildRect.IsEmpty then
        Continue;

      { We had 2, much more complicated and more limited, implementations of this :)
        Note that the instruction below makes sense both for both when
        C.HorizontalAnchorSelf = C.HorizontalAnchorParent = hpLeft and when
        C.HorizontalAnchorSelf = C.HorizontalAnchorParent = hpRight.
      }

      MaxVar(FSizeFromChildrenWidth , ChildRect.Left   + ChildRect.Width  + Abs(C.HorizontalAnchorDelta) + FBorder.TotalWidth);
      MaxVar(FSizeFromChildrenHeight, ChildRect.Bottom + ChildRect.Height + Abs(C.VerticalAnchorDelta)   + FBorder.TotalHeight);
    end;

    FSizeFromChildrenWidth  := FSizeFromChildrenWidth + AutoSizeToChildrenPaddingRight;
    FSizeFromChildrenHeight := FSizeFromChildrenHeight + AutoSizeToChildrenPaddingTop;
  end;

var
  PR: TFloatRectangle;
  W, H, BorderW, BorderH: Single;
begin
  if FInsideRectWithoutAnchors then
  begin
    WriteLnWarning('UI control ' + DebugName + ' encountered an endless loop when trying to calculate it''s size. This means that UI child size depends on the parent (e.g. using FullSize or WidthFraction or HeightFraction),' + ' while at the same time UI parent size depends on the child (e.g. using AutoSizeToChildren).');
    Exit(TFloatRectangle.Empty);
  end;
  FInsideRectWithoutAnchors := true;

  BeforeSizing;

  if AutoSizeToChildren then
  begin
    UpdateSizeFromChildren;
    if (FSizeFromChildrenWidth <= 0) or
       (FSizeFromChildrenHeight <= 0) then
      Result := TFloatRectangle.Empty
    else
      Result := FloatRectangle(Left, Bottom, FSizeFromChildrenWidth, FSizeFromChildrenHeight).
        ScaleAround0(UIScale);
  end else
  if FullSize then
  begin
    Result := ParentRect;
  end else
  begin
    W := Width * UIScale;
    H := Height * UIScale;
    if (WidthFraction <> 0) or (HeightFraction <> 0) then
    begin
      PR := ParentRect;
      if WidthFraction <> 0 then
        W := WidthFraction * PR.Width;
      if HeightFraction <> 0 then
        H := HeightFraction * PR.Height;
    end;

    // subtract Border from W, H
    BorderW := Border.TotalWidth * UIScale;
    BorderH := Border.TotalHeight * UIScale;
    W := W - BorderW;
    H := H - BorderH;

    PreferredSize(W, H);

    // add Border around Result
    W := W + BorderW;
    H := H + BorderH;

    if (W > 0) and (H > 0) then
    begin
      Result := FloatRectangle(Left * UIScale, Bottom * UIScale, W, H);
      //Result.Left := Result.Left - FBorder.TotalLeft * UIScale; // no need to
      //Result.Bottom := Result.Bottom - FBorder.TotalBottom * UIScale; // no need to
    end else
      Result := TFloatRectangle.Empty;
  end;

  FInsideRectWithoutAnchors := false;
end;

function TCastleUserInterface.EffectiveRect: TFloatRectangle;
begin
  Result := RectWithAnchors(true).ScaleAround0(1 / UIScale);
end;

function TCastleUserInterface.EffectiveWidth: Single;
var
  R: TFloatRectangle;
begin
  { Naive implementation:
  Result := EffectiveRect.Width; }

  { Optimized implementation, knowing that RectWithAnchors(true) does not
    change RectWithoutAnchors.Width:
  Result := RectWithoutAnchors.ScaleAround0(1 / UIScale).Width; }

  { Optimized implementation: }
  R := FastRectWithoutAnchors;
  if R.IsEmpty then
    Result := 0
  else
  begin
    Result := R.Width / UIScale;
    //Assert(Result = EffectiveRect.Width);
  end;
end;

function TCastleUserInterface.EffectiveHeight: Single;
var
  R: TFloatRectangle;
begin
  R := FastRectWithoutAnchors;
  if R.IsEmpty then
    Result := 0
  else
  begin
    Result := R.Height / UIScale;
    //Assert(Result = EffectiveRect.Height);
  end;
end;

function TCastleUserInterface.CalculatedWidth: Cardinal;
begin
  Result := Round(EffectiveWidth);
end;

function TCastleUserInterface.CalculatedHeight: Cardinal;
begin
  Result := Round(EffectiveHeight);
end;

function TCastleUserInterface.CalculatedRect: TRectangle;
begin
  Result := EffectiveRect.Round;
end;

function TCastleUserInterface.FastRectWithoutAnchors: TFloatRectangle;
begin
  if FUseCachedRectWithoutAnchors <> 0 then
    Result := FCachedRectWithoutAnchors
  else
    Result := RectWithoutAnchors;
end;

function TCastleUserInterface.RectWithAnchors(const CalculateEvenWithoutContainer: boolean): TFloatRectangle;
var
  PR: TFloatRectangle;
begin
  if (not ContainerSizeKnown) and
     (not CalculateEvenWithoutContainer) then
    { Don't call virtual Rect in this state, Rect implementations
      typically assume that ParentRect is sensible.
      This is crucial, various programs will crash without it. }
    Exit(TFloatRectangle.Empty);

  Result := FastRectWithoutAnchors;

  { apply my Anchors and parent Border }
  if not FullSize then
  begin
    PR := ParentRect;
    Result.Left := Result.Left +
      Result.AlignCore(HorizontalAnchorSelf, PR, HorizontalAnchorParent,
        UIScale * HorizontalAnchorDelta);
    Result.Bottom := Result.Bottom +
      Result.AlignCore(VerticalAnchorSelf, PR, VerticalAnchorParent,
        UIScale * VerticalAnchorDelta);
  end;
end;

function TCastleUserInterface.RenderRectWithBorder: TFloatRectangle;
var
  T: TVector2;
begin
  Result := RectWithAnchors;
  { transform local to container }
  if Parent <> nil then
  begin
    T := Parent.LocalToContainerTranslation;
    Result.Left := Result.Left + T[0];
    Result.Bottom := Result.Bottom + T[1];
  end;
end;

function TCastleUserInterface.RenderRect: TFloatRectangle;
begin
  Result := RenderRectWithBorder;
  if FBorder.Exists then // optimize common case
    Result := Result.
      RemoveTop   (FBorder.TotalTop    * UIScale).
      RemoveRight (FBorder.TotalRight  * UIScale).
      RemoveBottom(FBorder.TotalBottom * UIScale).
      RemoveLeft  (FBorder.TotalLeft   * UIScale);
end;

function TCastleUserInterface.ScreenRect: TRectangle;
begin
  Result := RenderRect.Round;
end;

function TCastleUserInterface.LocalToContainerTranslation: TVector2;
var
  RA: TFloatRectangle;
begin
  if Parent <> nil then
    Result := Parent.LocalToContainerTranslation
  else
    Result := TVector2.Zero;

  RA := RectWithAnchors;
  Result.Data[0] := Result.Data[0] + RA.Left;
  Result.Data[1] := Result.Data[1] + RA.Bottom;
end;

function TCastleUserInterface.LocalToContainerTranslationShiftBorder: TVector2;
begin
  Result := LocalToContainerTranslation;
  if FBorder.Exists then // optimize common case
  begin
    Result.Data[0] := Result.Data[0] + FBorder.TotalLeft   * UIScale;
    Result.Data[1] := Result.Data[1] + FBorder.TotalBottom * UIScale;
  end;
end;

function TCastleUserInterface.ContainerToLocalPosition(ContainerPosition: TVector2;
  const ContainerPositionScaled: Boolean): TVector2;
begin
  { LocalToContainerTranslationShiftBorder is always in scaled coordinates.
    So to implement ContainerPositionScaled = false, we need to multiply by UIScale,
    only to later divide by it...
    This should be cleaned up. But then, more routines like RectWithAnchors,
    ParentRect will require an alternative "unscaled" variant,
    or we should just use "unscaled" coordinates more throughout the internal code. }
  if not ContainerPositionScaled then
    ContainerPosition := ContainerPosition * UIScale;
  Result := (ContainerPosition - LocalToContainerTranslationShiftBorder) / UIScale;
end;

function TCastleUserInterface.LocalToContainerPosition(const LocalPosition: TVector2;
  const ContainerPositionScaled: Boolean): TVector2;
begin
  Result := LocalPosition * UIScale + LocalToContainerTranslationShiftBorder;
  if not ContainerPositionScaled then
    Result := Result / UIScale;
end;

function TCastleUserInterface.ParentRect: TFloatRectangle;
begin
  if Parent <> nil then
  begin
    Result := Parent.FastRectWithoutAnchors;
    Result.Left := 0;
    Result.Bottom := 0;

    if Parent.FBorder.Exists then // optimize common case
      Result := Result.
        RemoveTop   (Parent.FBorder.TotalTop    * UIScale).
        RemoveRight (Parent.FBorder.TotalRight  * UIScale).
        RemoveBottom(Parent.FBorder.TotalBottom * UIScale).
        RemoveLeft  (Parent.FBorder.TotalLeft   * UIScale);
  end else
    Result := FloatRectangle(ContainerRect);
end;

procedure TCastleUserInterface.SetHorizontalAnchorSelf(const Value: THorizontalPosition);
begin
  if FHorizontalAnchorSelf <> Value then
  begin
    FHorizontalAnchorSelf := Value;
    VisibleChange([chRectangle]);
  end;
end;

procedure TCastleUserInterface.SetHorizontalAnchorParent(const Value: THorizontalPosition);
begin
  if FHorizontalAnchorParent <> Value then
  begin
    FHorizontalAnchorParent := Value;
    VisibleChange([chRectangle]);
  end;
end;

procedure TCastleUserInterface.SetHorizontalAnchorDelta(const Value: Single);
begin
  if FHorizontalAnchorDelta <> Value then
  begin
    FHorizontalAnchorDelta := Value;
    VisibleChange([chRectangle]);
  end;
end;

procedure TCastleUserInterface.SetVerticalAnchorSelf(const Value: TVerticalPosition);
begin
  if FVerticalAnchorSelf <> Value then
  begin
    FVerticalAnchorSelf := Value;
    VisibleChange([chRectangle]);
  end;
end;

procedure TCastleUserInterface.SetVerticalAnchorParent(const Value: TVerticalPosition);
begin
  if FVerticalAnchorParent <> Value then
  begin
    FVerticalAnchorParent := Value;
    VisibleChange([chRectangle]);
  end;
end;

procedure TCastleUserInterface.SetVerticalAnchorDelta(const Value: Single);
begin
  if FVerticalAnchorDelta <> Value then
  begin
    FVerticalAnchorDelta := Value;
    VisibleChange([chRectangle]);
  end;
end;

function TCastleUserInterface.GetAnchorDelta: TVector2;
begin
  Result[0] := HorizontalAnchorDelta;
  Result[1] := VerticalAnchorDelta;
end;

procedure TCastleUserInterface.SetAnchorDelta(const AValue: TVector2);
begin
  HorizontalAnchorDelta := AValue[0];
  VerticalAnchorDelta := AValue[1];
end;

procedure TCastleUserInterface.Anchor(const AHorizontalAnchor: THorizontalPosition;
  const AHorizontalAnchorDelta: Single);
begin
  HorizontalAnchorSelf := AHorizontalAnchor;
  HorizontalAnchorParent := AHorizontalAnchor;
  HorizontalAnchorDelta := AHorizontalAnchorDelta;
end;

procedure TCastleUserInterface.Anchor(
  const AHorizontalAnchorSelf, AHorizontalAnchorParent: THorizontalPosition;
  const AHorizontalAnchorDelta: Single);
begin
  HorizontalAnchorSelf := AHorizontalAnchorSelf;
  HorizontalAnchorParent := AHorizontalAnchorParent;
  HorizontalAnchorDelta := AHorizontalAnchorDelta;
end;

procedure TCastleUserInterface.Anchor(const AVerticalAnchor: TVerticalPosition;
  const AVerticalAnchorDelta: Single);
begin
  VerticalAnchorSelf := AVerticalAnchor;
  VerticalAnchorParent := AVerticalAnchor;
  VerticalAnchorDelta := AVerticalAnchorDelta;
end;

procedure TCastleUserInterface.Anchor(
  const AVerticalAnchorSelf, AVerticalAnchorParent: TVerticalPosition;
  const AVerticalAnchorDelta: Single);
begin
  VerticalAnchorSelf := AVerticalAnchorSelf;
  VerticalAnchorParent := AVerticalAnchorParent;
  VerticalAnchorDelta := AVerticalAnchorDelta;
end;

procedure TCastleUserInterface.SetWidth(const Value: Single);
begin
  if FWidth <> Value then
  begin
    FWidth := Value;
    VisibleChange([chRectangle]);
  end;
end;

procedure TCastleUserInterface.SetHeight(const Value: Single);
begin
  if FHeight <> Value then
  begin
    FHeight := Value;
    VisibleChange([chRectangle]);
  end;
end;

procedure TCastleUserInterface.SetWidthFraction(const Value: Single);
begin
  if FWidthFraction <> Value then
  begin
    FWidthFraction := Value;
    VisibleChange([chRectangle]);
  end;
end;

procedure TCastleUserInterface.SetHeightFraction(const Value: Single);
begin
  if FHeightFraction <> Value then
  begin
    FHeightFraction := Value;
    VisibleChange([chRectangle]);
  end;
end;

procedure TCastleUserInterface.SetFullSize(const Value: boolean);
begin
  if FFullSize <> Value then
  begin
    FFullSize := Value;
    VisibleChange([chRectangle]);
  end;
end;

procedure TCastleUserInterface.SetBorderColor(const Value: TCastleColor);
begin
  if not TCastleColor.PerfectlyEquals(FBorderColor, Value) then
  begin
    FBorderColor := Value;
    VisibleChange([chRender]);
  end;
end;

procedure TCastleUserInterface.SetAutoSizeToChildren(const Value: Boolean);
begin
  if FAutoSizeToChildren <> Value then
  begin
    FAutoSizeToChildren := Value;
    FSizeFromChildrenValid := false;
  end;
end;

procedure TCastleUserInterface.SetAutoSizeToChildrenPaddingRight(const Value: Single);
begin
  if FAutoSizeToChildrenPaddingRight <> Value then
  begin
    FAutoSizeToChildrenPaddingRight := Value;
    FSizeFromChildrenValid := false;
  end;
end;

procedure TCastleUserInterface.SetAutoSizeToChildrenPaddingTop(const Value: Single);
begin
  if FAutoSizeToChildrenPaddingTop <> Value then
  begin
    FAutoSizeToChildrenPaddingTop := Value;
    FSizeFromChildrenValid := false;
  end;
end;

procedure TCastleUserInterface.SetCulling(const Value: Boolean);
begin
  if FCulling <> Value then
  begin
    FCulling := Value;
    if not Value then
      FVisible := true; // Visible is always true when Culling is false
    VisibleChange([chRender]);
  end;
end;

procedure TCastleUserInterface.SetCustomTheme(const Value: TCastleTheme);
begin
  if FCustomTheme <> Value then
  begin
    FCustomThemeObserver.Observed := Value;
    FCustomTheme := Value;
    VisibleChange([chRender]);
  end;
end;

procedure TCastleUserInterface.CustomThemeFreeNotification(
  const Sender: TFreeNotificationObserver);
begin
  CustomTheme := nil;
end;

function TCastleUserInterface.Theme: TCastleTheme;
begin
  if CustomTheme <> nil then
    Result := CustomTheme
  else
    Result := CastleUIControls.Theme;
end;

procedure TCastleUserInterface.SetClipChildren(const Value: Boolean);
begin
  if FClipChildren <> Value then
  begin
    FClipChildren := Value;
    VisibleChange([chRender]);
  end;
end;

procedure TCastleUserInterface.EditorAllowResize(
  out ResizeWidth, ResizeHeight: Boolean; out Reason: String);
begin
  ResizeWidth := true;
  ResizeHeight := true;
  Reason := '';

  if AutoSizeToChildren then
  begin
    ResizeWidth := false;
    ResizeHeight := false;
    Reason := SAppendPart(Reason, NL, 'Turn off "AutoSizeToChildren" to change size.');
  end;

  if FullSize then
  begin
    ResizeWidth := false;
    ResizeHeight := false;
    Reason := SAppendPart(Reason, NL, 'Turn off "FullSize" to change size.');
  end;

  if WidthFraction <> 0 then
  begin
    ResizeWidth := false;
    Reason := SAppendPart(Reason, NL, 'Set "WidthFraction" to 0 to be able to freely change "Width".');
  end;

  if HeightFraction <> 0 then
  begin
    ResizeHeight := false;
    Reason := SAppendPart(Reason, NL, 'Set "HeightFraction" to 0 to be able to freely change "Height".');
  end;
end;

function TCastleUserInterface.EffectiveHeightForChildren: Single;
begin
  Result := Max(0, EffectiveHeight - Border.TotalHeight);
end;

function TCastleUserInterface.EffectiveWidthForChildren: Single;
begin
  Result := Max(0, EffectiveWidth - Border.TotalWidth);
end;

function TCastleUserInterface.GetEnumerator: TEnumerator;
begin
  Result := TEnumerator.Create(FControls);
end;

{$define read_implementation_methods}
{$I auto_generated_persistent_vectors/tcastleuserinterface_persistent_vectors.inc}
{$undef read_implementation_methods}

{ TChildrenControls ------------------------------------------------------------- }

constructor TChildrenControls.Create(AParent: TCastleUserInterface);
begin
  inherited Create;
  FParent := AParent;
  FList := TMyObjectList.Create;
  FList.Parent := Self;
  FCaptureFreeNotifications := TCaptureFreeNotifications.Create(nil);
  FCaptureFreeNotifications.Parent := Self;
end;

destructor TChildrenControls.Destroy;
begin
  FreeAndNil(FList);
  FreeAndNil(FCaptureFreeNotifications);
  inherited;
end;

function TChildrenControls.GetItem(const I: Integer): TCastleUserInterface;
begin
  Result := TCastleUserInterface(FList.Items[I]);
end;

procedure TChildrenControls.SetItem(const I: Integer; const Item: TCastleUserInterface);
begin
  FList.Items[I] := Item;
end;

function TChildrenControls.Count: Integer;
begin
  Result := FList.Count;
end;

procedure TChildrenControls.BeginDisableContextOpenClose;
var
  I: Integer;
begin
  for I := 0 to FList.Count - 1 do
    with TCastleUserInterface(FList.Items[I]) do
      DisableContextOpenClose := DisableContextOpenClose + 1;
end;

procedure TChildrenControls.EndDisableContextOpenClose;
var
  I: Integer;
begin
  for I := 0 to FList.Count - 1 do
    with TCastleUserInterface(FList.Items[I]) do
      DisableContextOpenClose := DisableContextOpenClose - 1;
end;

procedure TChildrenControls.InsertFront(const NewItem: TCastleUserInterface);
begin
  Insert(Count, NewItem);
end;

procedure TChildrenControls.InsertFrontIfNotExists(const NewItem: TCastleUserInterface);
begin
  if FList.IndexOf(NewItem) = -1 then
    InsertFront(NewItem);
end;

procedure TChildrenControls.InsertFront(const NewItems: TCastleUserInterfaceList);
var
  I: Integer;
begin
  for I := 0 to NewItems.Count - 1 do
    InsertFront(NewItems[I]);
end;

procedure TChildrenControls.InsertBack(const NewItem: TCastleUserInterface);
begin
  FList.Insert(0, NewItem);
end;

procedure TChildrenControls.InsertBackIfNotExists(const NewItem: TCastleUserInterface);
begin
  if FList.IndexOf(NewItem) = -1 then
    InsertBack(NewItem);
end;

procedure TChildrenControls.Add(const Item: TCastleUserInterface);
begin
  InsertFront(Item);
end;

procedure TChildrenControls.Insert(Index: Integer; const Item: TCastleUserInterface);
var
  I: Integer;
begin
  { TODO: code duplicated with TCastleUserInterfaceList.InsertWithZOrder }
  Index := Clamped(Index, 0, Count);
  if Item.KeepInFront or
     (Count = 0) or
     (Index = 0) or
     (not Items[Index - 1].KeepInFront) then
    FList.Insert(Index, Item) else
  begin
    for I := Index - 1 downto 0 do
      if not Items[I].KeepInFront then
      begin
        FList.Insert(I + 1, Item);
        Exit;
      end;
    { everything has KeepInFront = true }
    FList.Insert(0, Item);
  end;
end;

procedure TChildrenControls.InsertIfNotExists(const Index: Integer; const NewItem: TCastleUserInterface);
begin
  Insert(Index, NewItem);
end;

procedure TChildrenControls.AddIfNotExists(const NewItem: TCastleUserInterface);
begin
  Insert(Count, NewItem);
end;

function TChildrenControls.IndexOf(const Item: TCastleUserInterface): Integer;
begin
  Result := FList.IndexOf(Item);
end;

procedure TChildrenControls.InsertBack(const NewItems: TCastleUserInterfaceList);
var
  I: Integer;
begin
  for I := NewItems.Count - 1 downto 0 do
    InsertBack(NewItems[I]);
end;

procedure TChildrenControls.Notify(Ptr: Pointer; Action: TListNotification);
var
  C: TCastleUserInterface;
begin
  { TODO: while this updating works cool,
    if the Parent or Container is destroyed
    before children --- the children will keep invalid reference. }

  C := TCastleUserInterface(Ptr);
  case Action of
    lnAdded:
      begin
        if ((C.Container <> nil) or (C.Parent <> nil)) and
           ((Container <> nil) or (FParent <> nil)) then
          WritelnWarning('UI', 'Inserting to the UI list (InsertFront, InsertBack) an item that is already a part of other UI list: ' + C.DebugName + '. The result is undefined, you cannot insert the same TCastleUserInterface instance multiple times.');
        C.FreeNotification(FCaptureFreeNotifications);
        if Container <> nil then RegisterContainer(C, FContainer);
        C.FParent := FParent;
      end;
    lnExtracted, lnDeleted:
      begin
        C.FParent := nil;
        if Container <> nil then UnregisterContainer(C, FContainer);
        C.RemoveFreeNotification(FCaptureFreeNotifications);
      end;
    {$ifndef COMPILER_CASE_ANALYSIS}
    else raise EInternalError.Create('TChildrenControls.Notify action?');
    {$endif}
  end;

  { This notification may get called during FreeAndNil(FControls)
    in TCastleContainer.Destroy. Then FControls is already nil, and we're
    getting remove notification for all items (as FreeAndNil first sets
    object to nil). Testcase: lets_take_a_walk exit. }
  if (FContainer <> nil) and
     (FContainer.FControls <> nil) then
  begin
    if (FParent <> nil) and not (csDestroying in FParent.ComponentState) then
      FParent.VisibleChange([chChildren])
    else
    begin
      { if this is top-most control inside Container,
        we need to call ControlsVisibleChange directly. }
      Container.ControlsVisibleChange(C, [chChildren], false);
    end;
  end;
end;

procedure TChildrenControls.TCaptureFreeNotifications.Notification(AComponent: TComponent; Operation: TOperation);
begin
  inherited;

  { We have to remove a reference to the object from list.
    This is crucial, various methods assume that all objects on
    the list are always valid objects (no invalid references,
    even for a short time). }

  if (Operation = opRemove) and (AComponent is TCastleUserInterface) then
    Parent.FList.Remove(AComponent);
end;

procedure TChildrenControls.Assign(const Source: TChildrenControls);
begin
  FList.Assign(Source.FList);
end;

procedure TChildrenControls.Remove(const Item: TCastleUserInterface);
begin
  FList.Remove(Item);
end;

procedure TChildrenControls.Clear;
begin
  FList.Clear;
end;

function TChildrenControls.MakeSingle(ReplaceClass: TCastleUserInterfaceClass; NewItem: TCastleUserInterface;
  AddFront: boolean): TCastleUserInterface;
begin
  Result := FList.MakeSingle(ReplaceClass, NewItem, AddFront) as TCastleUserInterface;
end;

procedure TChildrenControls.RegisterContainer(
  const C: TCastleUserInterface; const AContainer: TCastleContainer);
begin
  { Register AContainer to be notified of control destruction. }
  C.FreeNotification(AContainer);

  C.InternalSetContainer(AContainer);
  C.CheckUIScaleChanged;

  { Make sure Resize is called at the nearest opportunity.
    For historic reasons, some controls may depend that Resize happens
    immediately after adding control to the container,
    they may even initialize GL resources there. }
  C.FLastSeenContainerWidth := 0;
  C.FLastSeenContainerHeight := 0;

  if AContainer.GLInitialized then
  begin
    if C.DisableContextOpenClose = 0 then
      C.GLContextOpen;
    AContainer.Invalidate;
    { Call initial Resize for control.
      If window OpenGL context is not yet initialized, defer it to later
      (we will call CheckResize before BeforeRender). }
    C.CheckResize;
  end;
end;

procedure TChildrenControls.UnregisterContainer(
  const C: TCastleUserInterface; const AContainer: TCastleContainer);
begin
  if AContainer.GLInitialized and
     (C.DisableContextOpenClose = 0) then
    C.GLContextClose;

  C.RemoveFreeNotification(AContainer);
  AContainer.DetachNotification(C);

  C.InternalSetContainer(nil);
end;

procedure TChildrenControls.SetContainer(const AContainer: TCastleContainer);
var
  I: Integer;
begin
  if FContainer <> AContainer then
  begin
    if FContainer <> nil then
      for I := 0 to Count - 1 do
        UnregisterContainer(Items[I], FContainer);
    FContainer := AContainer;
    if FContainer <> nil then
      for I := 0 to Count - 1 do
        RegisterContainer(Items[I], FContainer);
  end;
end;

{ TChildrenControls.TMyObjectList ----------------------------------------------- }

procedure TChildrenControls.TMyObjectList.Notify(Ptr: Pointer; Action: TListNotification);
begin
  Parent.Notify(Ptr, Action);
end;

{ TCastleUserInterfaceList ------------------------------------------------------------- }

procedure TCastleUserInterfaceList.InsertFront(const NewItem: TCastleUserInterface);
begin
  InsertWithZOrder(Count, NewItem);
end;

procedure TCastleUserInterfaceList.InsertFrontIfNotExists(const NewItem: TCastleUserInterface);
begin
  if IndexOf(NewItem) = -1 then
    InsertFront(NewItem);
end;

procedure TCastleUserInterfaceList.InsertFront(const NewItems: TCastleUserInterfaceList);
var
  I: Integer;
begin
  for I := 0 to NewItems.Count - 1 do
    InsertFront(NewItems[I]);
end;

procedure TCastleUserInterfaceList.InsertBack(const NewItem: TCastleUserInterface);
begin
  InsertWithZOrder(0, NewItem);
end;

procedure TCastleUserInterfaceList.InsertBackIfNotExists(const NewItem: TCastleUserInterface);
begin
  if IndexOf(NewItem) = -1 then
    InsertBack(NewItem);
end;

procedure TCastleUserInterfaceList.InsertBack(const NewItems: TCastleUserInterfaceList);
var
  I: Integer;
begin
  for I := NewItems.Count - 1 downto 0 do
    InsertBack(NewItems[I]);
end;

procedure TCastleUserInterfaceList.InsertWithZOrder(Index: Integer; const Item: TCastleUserInterface);
var
  I: Integer;
begin
  Index := Clamped(Index, 0, Count);
  if Item.KeepInFront or
     (Count = 0) or
     (Index = 0) or
     (not Items[Index - 1].KeepInFront) then
    Insert(Index, Item) else
  begin
    for I := Index - 1 downto 0 do
      if not Items[I].KeepInFront then
      begin
        Insert(I + 1, Item);
        Exit;
      end;
    { everything has KeepInFront = true }
    Insert(0, Item);
  end;
end;

{ globals -------------------------------------------------------------------- }

function OnGLContextOpen: TGLContextEventList;
begin
  Result := ApplicationProperties.OnGLContextOpen;
end;

function OnGLContextClose: TGLContextEventList;
begin
  Result := ApplicationProperties.OnGLContextClose;
end;

function IsGLContextOpen: boolean;
begin
  Result := ApplicationProperties.IsGLContextOpen;
end;

function RenderControlToImage(const Container: TCastleContainer;
  const Control: TCastleUserInterface;
  const ViewportRect: TRectangle;
  const BackgroundColor: TCastleColor): TRGBAlphaImage;

  function CreateTargetTexture(const W, H: Integer): TGLTextureId;
  var
    InitialImage: TCastleImage;
  begin
    InitialImage := TRGBAlphaImage.Create(W, H);
    try
      InitialImage.URL := 'generated:/temporary-render-to-texture';
      InitialImage.Clear(Vector4Byte(255, 0, 255, 255));
      Result := LoadGLTexture(InitialImage,
        TextureFilter(minNearest, magNearest),
        Texture2DClampToEdge, nil, true);
    finally FreeAndNil(InitialImage) end;
  end;

var
  W, H: Integer;
  RenderToTexture: TGLRenderToTexture;
  TargetTexture: TGLTextureId;
begin
  W := ViewportRect.Width;
  H := ViewportRect.Height;
  RenderToTexture := TGLRenderToTexture.Create(W, H);
  try
    // RenderToTexture.Buffer := tbNone;
    // RenderToTexture.ColorBufferAlpha := true;

    RenderToTexture.Buffer := tbColor;
    TargetTexture := CreateTargetTexture(W, H);
    RenderToTexture.SetTexture(TargetTexture, GL_TEXTURE_2D);
    RenderToTexture.GLContextOpen;
    RenderToTexture.RenderBegin;

    { actually render }
    RenderContext.Clear([cbColor], BackgroundColor);
    Container.RenderControl(Control, ViewportRect);

    RenderToTexture.RenderEnd;

    Result := TRGBAlphaImage.Create(W, H);
    SaveTextureContents(Result, TargetTexture);

    RenderToTexture.GLContextClose;

    glFreeTexture(TargetTexture);
  finally FreeAndNil(RenderToTexture) end;
end;

function GetMainContainer: TCastleContainer;
begin
  if Assigned(OnMainContainer) then
    Result := OnMainContainer()
  else
    //raise Exception.Create('OnMainContainer not assigned. Use CastleWindow or CastleControl unit before starting TUIState');
    // returning nil is more flexible to the caller
    Result := nil;
end;

initialization
  InitializationTheme;
  RegisterSerializableComponent(TCastleUserInterface, 'Empty Rectangle');
finalization
  FinalizationTheme;
end.<|MERGE_RESOLUTION|>--- conflicted
+++ resolved
@@ -2428,13 +2428,8 @@
 uses DOM, TypInfo, Math,
   {$ifdef FPC} CastleGL, {$else} OpenGL, OpenGLext, {$endif}
   CastleLog, CastleXMLUtils, CastleStringUtils,
-<<<<<<< HEAD
-  CastleInternalSettings, CastleFilesUtils, CastleURIUtils, CastleRenderOptions;
-=======
   CastleInternalSettings, CastleFilesUtils, CastleURIUtils, CastleRenderOptions,
-  CastleInternalInspector, CastleControlsImages,
-  {$ifdef CASTLE_OBJFPC} CastleGL {$else} GL, GLExt {$endif};
->>>>>>> 56b76bbe
+  CastleInternalInspector, CastleControlsImages;
 
 {$define read_implementation}
 {$I castleuicontrols_theme.inc}
